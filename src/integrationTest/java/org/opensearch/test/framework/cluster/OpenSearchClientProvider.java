/*
 * Copyright 2020 floragunn GmbH
 *
 * Licensed under the Apache License, Version 2.0 (the "License");
 * you may not use this file except in compliance with the License.
 * You may obtain a copy of the License at
 *
 *     http://www.apache.org/licenses/LICENSE-2.0
 *
 * Unless required by applicable law or agreed to in writing, software
 * distributed under the License is distributed on an "AS IS" BASIS,
 * WITHOUT WARRANTIES OR CONDITIONS OF ANY KIND, either express or implied.
 * See the License for the specific language governing permissions and
 * limitations under the License.
 *
 */

/*
 * SPDX-License-Identifier: Apache-2.0
 *
 * The OpenSearch Contributors require contributions made to
 * this file be licensed under the Apache-2.0 license or a
 * compatible open source license.
 *
 * Modifications Copyright OpenSearch Contributors. See
 * GitHub history for details.
 */

package org.opensearch.test.framework.cluster;

import java.net.InetAddress;
import java.net.InetSocketAddress;
import java.net.URI;
import java.security.KeyStore;
import java.security.cert.Certificate;
import java.security.cert.X509Certificate;
import java.util.Arrays;
import java.util.Collection;
import java.util.Collections;
import java.util.List;
import java.util.stream.Collectors;
import java.util.stream.Stream;
import javax.net.ssl.KeyManager;
import javax.net.ssl.KeyManagerFactory;
import javax.net.ssl.SSLContext;
import javax.net.ssl.SSLEngine;
import javax.net.ssl.TrustManagerFactory;

import org.apache.hc.client5.http.auth.AuthScope;
import org.apache.hc.client5.http.auth.UsernamePasswordCredentials;
import org.apache.hc.client5.http.impl.auth.BasicCredentialsProvider;
import org.apache.hc.client5.http.impl.classic.CloseableHttpClient;
import org.apache.hc.client5.http.impl.nio.PoolingAsyncClientConnectionManagerBuilder;
import org.apache.hc.client5.http.nio.AsyncClientConnectionManager;
import org.apache.hc.client5.http.ssl.ClientTlsStrategyBuilder;
import org.apache.hc.client5.http.ssl.NoopHostnameVerifier;
import org.apache.hc.core5.function.Factory;
import org.apache.hc.core5.http.Header;
import org.apache.hc.core5.http.HttpHost;
import org.apache.hc.core5.http.nio.ssl.TlsStrategy;
import org.apache.hc.core5.reactor.ssl.TlsDetails;

import org.opensearch.client.RestClient;
import org.opensearch.client.RestClientBuilder;
import org.opensearch.client.RestHighLevelClient;
import org.opensearch.security.support.PemKeyReader;
import org.opensearch.test.framework.certificate.CertificateData;
import org.opensearch.test.framework.certificate.TestCertificates;

import static org.opensearch.test.framework.cluster.TestRestClientConfiguration.getBasicAuthHeader;

/**
 * OpenSearchClientProvider provides methods to get a REST client for an underlying cluster or node.
 *
 * This interface is implemented by both LocalCluster and LocalOpenSearchCluster.Node. Thus, it is possible to get a
 * REST client for a whole cluster (without choosing the node it is operating on) or to get a REST client for a specific
 * node.
 */
public interface OpenSearchClientProvider {

    String getClusterName();

    TestCertificates getTestCertificates();

    InetSocketAddress getHttpAddress();

    InetSocketAddress getTransportAddress();

    default URI getHttpAddressAsURI() {
        InetSocketAddress address = getHttpAddress();
        return URI.create("https://" + address.getHostString() + ":" + address.getPort());
    }

    /**
     * Returns a REST client that sends requests with basic authentication for the specified User object. Optionally,
     * additional HTTP headers can be specified which will be sent with each request.
     *
     * This method should be usually preferred. The other getRestClient() methods shall be only used for specific
     * situations.
     */
    default TestRestClient getRestClient(UserCredentialsHolder user, CertificateData useCertificateData, Header... headers) {
        return getRestClient(user.getName(), user.getPassword(), useCertificateData, headers);
    }

    default TestRestClient getRestClient(UserCredentialsHolder user, Header... headers) {
        return getRestClient(user.getName(), user.getPassword(), null, headers);
    }

    default RestHighLevelClient getRestHighLevelClient(String username, String password, Header... headers) {
        return getRestHighLevelClient(new UserCredentialsHolder() {
            @Override
            public String getName() {
                return username;
            }

            @Override
            public String getPassword() {
                return password;
            }
        }, Arrays.asList(headers));
    }

    default RestHighLevelClient getRestHighLevelClient(UserCredentialsHolder user) {
        return getRestHighLevelClient(user, Collections.emptySet());
    }

    default RestHighLevelClient getRestHighLevelClient(UserCredentialsHolder user, Collection<? extends Header> defaultHeaders) {

        BasicCredentialsProvider credentialsProvider = new BasicCredentialsProvider();
        credentialsProvider.setCredentials(
                new AuthScope(null, -1),
                new UsernamePasswordCredentials(user.getName(), user.getPassword().toCharArray())
        );

        return getRestHighLevelClient(credentialsProvider, defaultHeaders);
    }

    default RestHighLevelClient getRestHighLevelClient(Collection<? extends Header> defaultHeaders) {
        return getRestHighLevelClient((BasicCredentialsProvider) null, defaultHeaders);
    }

    default RestHighLevelClient getRestHighLevelClient(
            BasicCredentialsProvider credentialsProvider,
            Collection<? extends Header> defaultHeaders
    ) {
        RestClientBuilder.HttpClientConfigCallback configCallback = httpClientBuilder -> {
            TlsStrategy tlsStrategy = ClientTlsStrategyBuilder.create()
                    .setSslContext(getSSLContext())
                    .setHostnameVerifier(NoopHostnameVerifier.INSTANCE)
                    // See please https://issues.apache.org/jira/browse/HTTPCLIENT-2219
                    .setTlsDetailsFactory(new Factory<SSLEngine, TlsDetails>() {
                        @Override
                        public TlsDetails create(final SSLEngine sslEngine) {
                            return new TlsDetails(sslEngine.getSession(), sslEngine.getApplicationProtocol());
                        }
                    })
                    .build();

            final AsyncClientConnectionManager cm = PoolingAsyncClientConnectionManagerBuilder.create().setTlsStrategy(tlsStrategy).build();

            if (credentialsProvider != null) {
                httpClientBuilder.setDefaultCredentialsProvider(credentialsProvider);
            }
            httpClientBuilder.setDefaultHeaders(defaultHeaders);
            httpClientBuilder.setConnectionManager(cm);
            httpClientBuilder.setDefaultHeaders(defaultHeaders);
            return httpClientBuilder;
        };

        InetSocketAddress httpAddress = getHttpAddress();
        RestClientBuilder builder = RestClient.builder(new HttpHost("https", httpAddress.getHostString(), httpAddress.getPort()))
                .setHttpClientConfigCallback(configCallback);

        return new RestHighLevelClient(builder);
    }

    default CloseableHttpClient getClosableHttpClient(String[] supportedCipherSuit) {
        CloseableHttpClientFactory factory = new CloseableHttpClientFactory(getSSLContext(), null, null, supportedCipherSuit);
        return factory.getHTTPClient();
    }

    /**
     * Returns a REST client that sends requests with basic authentication for the specified user name and password. Optionally,
     * additional HTTP headers can be specified which will be sent with each request.
     *
     * Normally, you should use the method with the User object argument instead. Use this only if you need more
     * control over username and password - for example, when you want to send a wrong password.
     */
    default TestRestClient getRestClient(String user, String password, Header... headers) {
        return createGenericClientRestClient(new TestRestClientConfiguration().username(user).password(password).headers(headers));
    }

    default TestRestClient getRestClient(String user, String password, CertificateData useCertificateData, Header... headers) {
        Header basicAuthHeader = getBasicAuthHeader(user, password);
        if (headers != null && headers.length > 0) {
            List<Header> concatenatedHeaders = Stream.concat(Stream.of(basicAuthHeader), Stream.of(headers)).collect(Collectors.toList());
            return getRestClient(concatenatedHeaders, useCertificateData);
        }
        return getRestClient(useCertificateData, basicAuthHeader);
    }

    /**
     * Returns a REST client. You can specify additional HTTP headers that will be sent with each request. Use this
     * method to test non-basic authentication, such as JWT bearer authentication.
     */
    default TestRestClient getRestClient(CertificateData useCertificateData, Header... headers) {
        return getRestClient(Arrays.asList(headers), useCertificateData);
    }

    default TestRestClient getRestClient(Header... headers) {
        return getRestClient((CertificateData) null, headers);
    }

    default TestRestClient getRestClient(List<Header> headers) {
        return createGenericClientRestClient(new TestRestClientConfiguration().headers(headers));

    }

    default TestRestClient getRestClient(List<Header> headers, CertificateData useCertificateData) {
        return createGenericClientRestClient(headers, useCertificateData, null);
    }

    default TestRestClient getSecurityDisabledRestClient() {
        return new TestRestClient(getHttpAddress(), List.of(), getSSLContext(null), null, false, false);
    }

    default TestRestClient createGenericClientRestClient(
            List<Header> headers,
            CertificateData useCertificateData,
            InetAddress sourceInetAddress
    ) {
        return new TestRestClient(getHttpAddress(), headers, getSSLContext(useCertificateData), sourceInetAddress, true, false);
    }

    default TestRestClient createGenericClientRestClient(TestRestClientConfiguration configuration) {
        return new TestRestClient(
<<<<<<< HEAD
            getHttpAddress(),
            configuration.getHeaders(),
            getSSLContext(),
            configuration.getSourceInetAddress(),
            true,
            false
=======
                getHttpAddress(),
                configuration.getHeaders(),
                getSSLContext(),
                configuration.getSourceInetAddress(),
                true,
                false
>>>>>>> 1dad3a22
        );
    }

    private SSLContext getSSLContext() {
        return getSSLContext(null);
    }

    private SSLContext getSSLContext(CertificateData useCertificateData) {
        X509Certificate[] trustCertificates;

        try {
            trustCertificates = PemKeyReader.loadCertificatesFromFile(getTestCertificates().getRootCertificate());

            TrustManagerFactory tmf = TrustManagerFactory.getInstance(TrustManagerFactory.getDefaultAlgorithm());
            KeyStore ks = KeyStore.getInstance(KeyStore.getDefaultType());

            ks.load(null);

            for (int i = 0; i < trustCertificates.length; i++) {
                ks.setCertificateEntry("caCert-" + i, trustCertificates[i]);
            }
            KeyManager[] keyManagers = null;
            if (useCertificateData != null) {
                Certificate[] chainOfTrust = { useCertificateData.certificate() };
                ks.setKeyEntry("admin-certificate", useCertificateData.getKey(), null, chainOfTrust);
                KeyManagerFactory keyManagerFactory = KeyManagerFactory.getInstance(KeyManagerFactory.getDefaultAlgorithm());
                keyManagerFactory.init(ks, null);
                keyManagers = keyManagerFactory.getKeyManagers();
            }

            tmf.init(ks);

            SSLContext sslContext = SSLContext.getInstance("TLS");

            sslContext.init(keyManagers, tmf.getTrustManagers(), null);
            return sslContext;

        } catch (Exception e) {
            throw new RuntimeException("Error loading root CA ", e);
        }
    }

    public interface UserCredentialsHolder {
        String getName();

        String getPassword();
    }

}<|MERGE_RESOLUTION|>--- conflicted
+++ resolved
@@ -1,30 +1,30 @@
 /*
- * Copyright 2020 floragunn GmbH
- *
- * Licensed under the Apache License, Version 2.0 (the "License");
- * you may not use this file except in compliance with the License.
- * You may obtain a copy of the License at
- *
- *     http://www.apache.org/licenses/LICENSE-2.0
- *
- * Unless required by applicable law or agreed to in writing, software
- * distributed under the License is distributed on an "AS IS" BASIS,
- * WITHOUT WARRANTIES OR CONDITIONS OF ANY KIND, either express or implied.
- * See the License for the specific language governing permissions and
- * limitations under the License.
- *
- */
+* Copyright 2020 floragunn GmbH
+*
+* Licensed under the Apache License, Version 2.0 (the "License");
+* you may not use this file except in compliance with the License.
+* You may obtain a copy of the License at
+*
+*     http://www.apache.org/licenses/LICENSE-2.0
+*
+* Unless required by applicable law or agreed to in writing, software
+* distributed under the License is distributed on an "AS IS" BASIS,
+* WITHOUT WARRANTIES OR CONDITIONS OF ANY KIND, either express or implied.
+* See the License for the specific language governing permissions and
+* limitations under the License.
+*
+*/
 
 /*
- * SPDX-License-Identifier: Apache-2.0
- *
- * The OpenSearch Contributors require contributions made to
- * this file be licensed under the Apache-2.0 license or a
- * compatible open source license.
- *
- * Modifications Copyright OpenSearch Contributors. See
- * GitHub history for details.
- */
+* SPDX-License-Identifier: Apache-2.0
+*
+* The OpenSearch Contributors require contributions made to
+* this file be licensed under the Apache-2.0 license or a
+* compatible open source license.
+*
+* Modifications Copyright OpenSearch Contributors. See
+* GitHub history for details.
+*/
 
 package org.opensearch.test.framework.cluster;
 
@@ -234,21 +234,12 @@
 
     default TestRestClient createGenericClientRestClient(TestRestClientConfiguration configuration) {
         return new TestRestClient(
-<<<<<<< HEAD
-            getHttpAddress(),
-            configuration.getHeaders(),
-            getSSLContext(),
-            configuration.getSourceInetAddress(),
-            true,
-            false
-=======
                 getHttpAddress(),
                 configuration.getHeaders(),
                 getSSLContext(),
                 configuration.getSourceInetAddress(),
                 true,
                 false
->>>>>>> 1dad3a22
         );
     }
 
