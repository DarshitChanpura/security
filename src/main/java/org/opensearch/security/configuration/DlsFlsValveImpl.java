--- conflicted
+++ resolved
@@ -110,7 +110,6 @@
     private final Settings settings;
     private final AdminDNs adminDNs;
     private final OpensearchDynamicSetting<Boolean> resourceSharingEnabledSetting;
-    private final OpensearchDynamicSetting<List<String>> resourceSharingProtectedTypesSetting;
     private final ResourcePluginInfo resourcePluginInfo;
 
     public DlsFlsValveImpl(
@@ -122,13 +121,8 @@
         ThreadPool threadPool,
         DlsFlsBaseContext dlsFlsBaseContext,
         AdminDNs adminDNs,
-<<<<<<< HEAD
-        Collection<String> resourceIndices
-=======
         ResourcePluginInfo resourcePluginInfo,
-        OpensearchDynamicSetting<Boolean> resourceSharingEnabledSetting,
-        OpensearchDynamicSetting<List<String>> resourceSharingProtectedTypesSetting
->>>>>>> f9fb61a0
+        OpensearchDynamicSetting<Boolean> resourceSharingEnabledSetting
     ) {
         super();
         this.nodeClient = nodeClient;
@@ -151,7 +145,6 @@
             }
         });
         this.resourceSharingEnabledSetting = resourceSharingEnabledSetting;
-        this.resourceSharingProtectedTypesSetting = resourceSharingProtectedTypesSetting;
     }
 
     /**
@@ -173,7 +166,7 @@
             IndexResolverReplacer.Resolved resolved = context.getResolvedRequest();
             if (resourceSharingEnabledSetting.getDynamicSettingValue() && request instanceof SearchRequest) {
 
-                Set<String> protectedIndices = resourcePluginInfo.getResourceIndicesForProtectedTypes();
+                Collection<String> protectedIndices = resourcePluginInfo.getResourceIndicesForProtectedTypes();
                 WildcardMatcher resourceIndicesMatcher = WildcardMatcher.from(protectedIndices);
                 if (resourceIndicesMatcher.matchAll(resolved.getAllIndices())) {
 
