--- conflicted
+++ resolved
@@ -164,12 +164,8 @@
         ActionRequest request = context.getRequest();
         if (HeaderHelper.isInternalOrPluginRequest(threadContext)) {
             if (resourceSharingEnabledSetting.getDynamicSettingValue() && request instanceof SearchRequest) {
-<<<<<<< HEAD
+                IndexResolverReplacer.Resolved resolved = context.getResolvedRequest();
                 Collection<String> protectedIndices = resourcePluginInfo.getResourceIndicesForProtectedTypes();
-=======
-                IndexResolverReplacer.Resolved resolved = context.getResolvedRequest();
-                Set<String> protectedIndices = resourcePluginInfo.getResourceIndicesForProtectedTypes();
->>>>>>> 1c140e66
                 WildcardMatcher resourceIndicesMatcher = WildcardMatcher.from(protectedIndices);
                 if (resourceIndicesMatcher.matchAll(resolved.getAllIndices())) {
                     IndexToRuleMap<DlsRestriction> sharedResourceMap = ResourceSharingDlsUtils.resourceRestrictions(
