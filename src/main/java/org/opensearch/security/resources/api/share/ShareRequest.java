/*
 * SPDX-License-Identifier: Apache-2.0
 *
 * The OpenSearch Contributors require contributions made to
 * this file be licensed under the Apache-2.0 license or a
 * compatible open source license.
 */

package org.opensearch.security.resources.api.share;

import java.io.IOException;

import com.fasterxml.jackson.annotation.JsonProperty;

import org.opensearch.action.ActionRequest;
import org.opensearch.action.ActionRequestValidationException;
import org.opensearch.action.DocRequest;
import org.opensearch.core.common.io.stream.StreamInput;
import org.opensearch.core.common.io.stream.StreamOutput;
import org.opensearch.core.xcontent.XContentParser;
import org.opensearch.rest.RestRequest;
import org.opensearch.security.resources.ResourcePluginInfo;
import org.opensearch.security.spi.resources.sharing.ShareWith;

import joptsimple.internal.Strings;

/**
 * This class represents a request to share access to a resource.
 *
 */
public class ShareRequest extends ActionRequest implements DocRequest {

    @JsonProperty("resource_id")
    private final String resourceId;
    @JsonProperty("resource_type")
    private final String resourceType;
    @JsonProperty("resource_index")
    private final String resourceIndex;
    @JsonProperty("share_with")
    private final ShareWith shareWith;
    @JsonProperty("add")
    private final ShareWith add;
    @JsonProperty("revoke")
    private final ShareWith revoke;

    private final String resourceType;

    private final RestRequest.Method method;

    /**
     * Private constructor to enforce usage of Builder
     */
    private ShareRequest(Builder builder) {
        this.resourceId = builder.resourceId;
        this.resourceType = builder.resourceType;
        this.resourceIndex = builder.resourceIndex;
        this.shareWith = builder.shareWith;
        this.add = builder.add;
        this.revoke = builder.revoke;
        this.method = builder.method;
        this.resourceType = builder.resourceType;
    }

    public ShareRequest(StreamInput in) throws IOException {
        super(in);
        this.method = in.readEnum(RestRequest.Method.class);
        this.resourceId = in.readString();
        this.resourceType = in.readString();
        this.resourceIndex = in.readString();
        this.resourceType = in.readString();
        this.shareWith = in.readOptionalWriteable(ShareWith::new);
        this.add = in.readOptionalWriteable(ShareWith::new);
        this.revoke = in.readOptionalWriteable(ShareWith::new);
    }

    @Override
    public void writeTo(StreamOutput out) throws IOException {
        out.writeEnum(method);
        out.writeString(resourceId);
        out.writeString(resourceType);
        out.writeString(resourceIndex);
        out.writeString(resourceType);
        out.writeOptionalWriteable(shareWith);
        out.writeOptionalWriteable(add);
        out.writeOptionalWriteable(revoke);
    }

    @Override
    public ActionRequestValidationException validate() {
        var arv = new ActionRequestValidationException();
        if (Strings.isNullOrEmpty(resourceType) || Strings.isNullOrEmpty(resourceId)) {
            arv.addValidationError("resource_id and resource_type must be present");
            throw arv;
        }

        // no further check needed in case of GET
        if (method == RestRequest.Method.GET) {
            return null;
        }
        // either of shareWith or patch must be present in the request
        if (shareWith == null && method == RestRequest.Method.PUT) {
            arv.addValidationError("share_with is required");
            throw arv;
        }
        if (method == RestRequest.Method.PATCH && add == null && revoke == null) {
            arv.addValidationError("either add or revoke must be present");
            throw arv;
        }
        return null;
    }

    public ShareWith getShareWith() {
        return shareWith;
    }

    public ShareWith getAdd() {
        return add;
    }

    public ShareWith getRevoke() {
        return revoke;
    }

    public RestRequest.Method getMethod() {
        return method;
    }

    @Override
    public String type() {
        return resourceType;
    }

    /**
     * Get the index that this request operates on
     *
     * @return the index
     */
    @Override
    public String index() {
        return resourceIndex;
    }

    /**
     * Get the type
     *
     * @return the resource type
     */
    @Override
    public String type() {
        return resourceType;
    }

    /**
     * Get the id of the document for this request
     *
     * @return the id
     */
    @Override
    public String id() {
        return resourceId;
    }

    /**
     * Builder for ShareRequest
     */
    public static class Builder {
<<<<<<< HEAD
        String resourceId;
        String resourceIndex;
        String resourceType;
        ShareWith shareWith;
        ShareWith add;
        ShareWith revoke;
        RestRequest.Method method;
=======
        private String resourceId;
        private String resourceIndex;
        private String resourceType;
        private ShareWith shareWith;
        private ShareWith add;
        private ShareWith revoke;
        private RestRequest.Method method;
>>>>>>> 79015964

        public void resourceId(String resourceId) {
            this.resourceId = resourceId;
        }

        public void resourceIndex(String resourceIndex) {
            this.resourceIndex = resourceIndex;
        }

        public void resourceType(String resourceType) {
            this.resourceType = resourceType;
        }

        public void shareWith(ShareWith shareWith) {
            this.shareWith = shareWith;
        }

        public void add(ShareWith add) {
            this.add = add;
        }

        public void revoke(ShareWith revoke) {
            this.revoke = revoke;
        }

        public void method(RestRequest.Method method) {
            this.method = method;
        }

        public ShareRequest build() {
            return new ShareRequest(this);
        }

        public void parseContent(XContentParser xContentParser, ResourcePluginInfo resourcePluginInfo) throws IOException {
            try (XContentParser parser = xContentParser) {
                XContentParser.Token token; // START_OBJECT
                while ((token = parser.nextToken()) != XContentParser.Token.END_OBJECT) {
                    if (token == XContentParser.Token.FIELD_NAME) {
                        String name = parser.currentName();
                        parser.nextToken();
                        switch (name) {
                            case "resource_id":
                                this.resourceId(parser.text());
                                break;
                            case "resource_type":
                                this.resourceType(parser.text());
                                this.resourceIndex(resourcePluginInfo.indexByType(parser.text()));
                                break;
                            case "share_with":
                                this.shareWith(ShareWith.fromXContent(parser));
                                break;
                            case "add":
                                this.add(ShareWith.fromXContent(parser));
                                break;
                            case "revoke":
                                this.revoke(ShareWith.fromXContent(parser));
                                break;
                            default:
                                parser.skipChildren();
                        }
                    }
                }
            }
        }
    }

}<|MERGE_RESOLUTION|>--- conflicted
+++ resolved
@@ -43,8 +43,6 @@
     @JsonProperty("revoke")
     private final ShareWith revoke;
 
-    private final String resourceType;
-
     private final RestRequest.Method method;
 
     /**
@@ -58,7 +56,6 @@
         this.add = builder.add;
         this.revoke = builder.revoke;
         this.method = builder.method;
-        this.resourceType = builder.resourceType;
     }
 
     public ShareRequest(StreamInput in) throws IOException {
@@ -67,7 +64,6 @@
         this.resourceId = in.readString();
         this.resourceType = in.readString();
         this.resourceIndex = in.readString();
-        this.resourceType = in.readString();
         this.shareWith = in.readOptionalWriteable(ShareWith::new);
         this.add = in.readOptionalWriteable(ShareWith::new);
         this.revoke = in.readOptionalWriteable(ShareWith::new);
@@ -125,11 +121,6 @@
         return method;
     }
 
-    @Override
-    public String type() {
-        return resourceType;
-    }
-
     /**
      * Get the index that this request operates on
      *
@@ -164,7 +155,6 @@
      * Builder for ShareRequest
      */
     public static class Builder {
-<<<<<<< HEAD
         String resourceId;
         String resourceIndex;
         String resourceType;
@@ -172,15 +162,6 @@
         ShareWith add;
         ShareWith revoke;
         RestRequest.Method method;
-=======
-        private String resourceId;
-        private String resourceIndex;
-        private String resourceType;
-        private ShareWith shareWith;
-        private ShareWith add;
-        private ShareWith revoke;
-        private RestRequest.Method method;
->>>>>>> 79015964
 
         public void resourceId(String resourceId) {
             this.resourceId = resourceId;
