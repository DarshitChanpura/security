/*
 * SPDX-License-Identifier: Apache-2.0
 *
 * The OpenSearch Contributors require contributions made to
 * this file be licensed under the Apache-2.0 license or a
 * compatible open source license.
 */

package org.opensearch.security.resources.api.share;

import java.io.IOException;
import java.util.List;

import com.google.common.collect.ImmutableList;
import org.apache.logging.log4j.LogManager;
import org.apache.logging.log4j.Logger;

import org.opensearch.OpenSearchStatusException;
import org.opensearch.core.action.ActionListener;
import org.opensearch.core.rest.RestStatus;
import org.opensearch.rest.BaseRestHandler;
import org.opensearch.rest.BytesRestResponse;
import org.opensearch.rest.RestChannel;
import org.opensearch.rest.RestRequest;
import org.opensearch.security.resources.ResourcePluginInfo;
import org.opensearch.transport.client.node.NodeClient;

import static org.opensearch.rest.RestRequest.Method.GET;
import static org.opensearch.rest.RestRequest.Method.PATCH;
import static org.opensearch.rest.RestRequest.Method.PUT;
import static org.opensearch.security.dlic.rest.api.Responses.ok;
import static org.opensearch.security.dlic.rest.api.Responses.response;
import static org.opensearch.security.dlic.rest.support.Utils.PLUGIN_API_RESOURCE_ROUTE_PREFIX;
import static org.opensearch.security.dlic.rest.support.Utils.addRoutesPrefix;

/**
 * This class implements the share REST API for resource access management.
 * It provides endpoints for sharing a resource.
 *
 */
public class ShareRestAction extends BaseRestHandler {
    private static final Logger LOGGER = LogManager.getLogger(ShareRestAction.class);

    private final ResourcePluginInfo resourcePluginInfo;

    public ShareRestAction(ResourcePluginInfo resourcePluginInfo) {
        this.resourcePluginInfo = resourcePluginInfo;
    }

    @Override
    public List<Route> routes() {
        return addRoutesPrefix(
            ImmutableList.of(new Route(PUT, "/share"), new Route(GET, "/share"), new Route(PATCH, "/share")),
            PLUGIN_API_RESOURCE_ROUTE_PREFIX
        );
    }

    @Override
    public String getName() {
        return getClass().getName();
    }

    @Override
    protected RestChannelConsumer prepareRequest(RestRequest request, NodeClient client) throws IOException {
        // These two params will only be present with GET request
        String resourceId = request.param("resource_id");
        String resourceType = request.param("resource_type");

        ShareRequest.Builder builder = new ShareRequest.Builder();
        builder.method(request.method());

<<<<<<< HEAD
=======
        if (resourceIndex != null) {
            builder.resourceIndex(resourceIndex);
            builder.resourceType(resourceType);
        }
>>>>>>> 79015964
        if (resourceId != null) {
            builder.resourceId(resourceId);
        }

        builder.resourceType(resourceType);

        if (request.hasContent()) {
            builder.parseContent(request.contentParser(), resourcePluginInfo);
        }

        if (builder.resourceId == null || builder.resourceType == null) {
            return channel -> {
                channel.sendResponse(new BytesRestResponse(RestStatus.BAD_REQUEST, "Resource type and id are both required."));
            };
        }

        String resourceIndex = resourcePluginInfo.indexByType(builder.resourceType);

        if (resourceIndex == null) {
            return channel -> {
                channel.sendResponse(new BytesRestResponse(RestStatus.BAD_REQUEST, "Invalid resource type: " + resourceType));
            };
        }

        builder.resourceIndex(resourceIndex);

        ShareRequest shareRequest = builder.build();

        return channel -> {
            client.executeLocally(
                ShareAction.INSTANCE,
                shareRequest,
                ActionListener.wrap(resp -> ok(channel, resp::toXContent), e -> handleError(channel, e))
            );
        };
    }

    private void handleError(RestChannel channel, Exception e) {
        LOGGER.error("Error while processing request", e);
        String message = e.getMessage();
        if (e instanceof OpenSearchStatusException ex) {
            response(channel, ex.status(), message);
        } else {
            channel.sendResponse(new BytesRestResponse(RestStatus.INTERNAL_SERVER_ERROR, message));
        }
    }
}<|MERGE_RESOLUTION|>--- conflicted
+++ resolved
@@ -68,14 +68,7 @@
 
         ShareRequest.Builder builder = new ShareRequest.Builder();
         builder.method(request.method());
-
-<<<<<<< HEAD
-=======
-        if (resourceIndex != null) {
-            builder.resourceIndex(resourceIndex);
-            builder.resourceType(resourceType);
-        }
->>>>>>> 79015964
+        src/main/java/org/opensearch/security/resources/ResourcePluginInfo.java
         if (resourceId != null) {
             builder.resourceId(resourceId);
         }
