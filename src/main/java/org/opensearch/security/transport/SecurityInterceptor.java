--- conflicted
+++ resolved
@@ -86,16 +86,6 @@
     private final ClusterInfoHolder clusterInfoHolder;
     private final SSLConfig SSLConfig;
 
-<<<<<<< HEAD
-    public SecurityInterceptor(final Settings settings,
-                               final ThreadPool threadPool, final BackendRegistry backendRegistry,
-                               final AuditLog auditLog, final PrincipalExtractor principalExtractor,
-                               final InterClusterRequestEvaluator requestEvalProvider,
-                               final ClusterService cs,
-                               final SslExceptionHandler sslExceptionHandler,
-                               final ClusterInfoHolder clusterInfoHolder,
-                               final SSLConfig SSLConfig) {
-=======
     public SecurityInterceptor(
         final Settings settings,
         final ThreadPool threadPool,
@@ -108,7 +98,6 @@
         final ClusterInfoHolder clusterInfoHolder,
         final SSLConfig SSLConfig
     ) {
->>>>>>> d871af35
         this.backendRegistry = backendRegistry;
         this.auditLog = auditLog;
         this.threadPool = threadPool;
@@ -190,15 +179,9 @@
             );
 
             if (OpenSearchSecurityPlugin.GuiceHolder.getRemoteClusterService().isCrossClusterSearchEnabled()
-<<<<<<< HEAD
-                    && clusterInfoHolder.isInitialized()
-                    && (action.equals(ClusterSearchShardsAction.NAME) || action.equals(SearchAction.NAME))
-                    && !clusterInfoHolder.hasNode(connection.getNode())) {
-=======
                 && clusterInfoHolder.isInitialized()
                 && (action.equals(ClusterSearchShardsAction.NAME) || action.equals(SearchAction.NAME))
                 && !clusterInfoHolder.hasNode(connection.getNode())) {
->>>>>>> d871af35
                 if (isDebugEnabled) {
                     log.debug("remove dls/fls/mf because we sent a ccs request to a remote cluster");
                 }
@@ -266,18 +249,14 @@
         }
     }
 
-<<<<<<< HEAD
-    private void ensureCorrectHeaders(final Object remoteAdr, final User origUser, final String origin,
-                                      final String injectedUserString, final String injectedRolesString, boolean isSameNodeRequest) {
-=======
     private void ensureCorrectHeaders(
         final Object remoteAdr,
         final User origUser,
         final String origin,
         final String injectedUserString,
-        final String injectedRolesString
+        final String injectedRolesString,
+        boolean isSameNodeRequest
     ) {
->>>>>>> d871af35
         // keep original address
 
         if (origin != null
@@ -293,7 +272,6 @@
         TransportAddress transportAddress = null;
         if (remoteAdr != null && remoteAdr instanceof TransportAddress) {
             String remoteAddressHeader = getThreadContext().getHeader(ConfigConstants.OPENDISTRO_SECURITY_REMOTE_ADDRESS_HEADER);
-<<<<<<< HEAD
             if(remoteAddressHeader == null) {
                 transportAddress = (TransportAddress) remoteAdr;
             }
@@ -301,12 +279,11 @@
 
         // we put headers as transient for same node requests
         if (isSameNodeRequest) {
-
-            if(transportAddress != null) {
+            if (transportAddress != null) {
                 getThreadContext().putTransient(ConfigConstants.OPENDISTRO_SECURITY_REMOTE_ADDRESS, transportAddress);
             }
 
-            if(origUser != null) {
+            if (origUser != null) {
                 // if request is going to be handled by same node, we directly put transient value as the thread context is not going to be stah.
                 getThreadContext().putTransient(ConfigConstants.OPENDISTRO_SECURITY_USER, origUser);
             } else if(StringUtils.isNotEmpty(injectedRolesString)) {
@@ -320,7 +297,7 @@
             }
 
             final String userHeader = getThreadContext().getHeader(ConfigConstants.OPENDISTRO_SECURITY_USER_HEADER);
-            if(userHeader == null) {
+            if (userHeader == null) {
                 // put as headers for other requests
                 if (origUser != null) {
                     getThreadContext().putHeader(ConfigConstants.OPENDISTRO_SECURITY_USER_HEADER, Base64Helper.serializeObject(origUser));
@@ -329,26 +306,6 @@
                 } else if (StringUtils.isNotEmpty(injectedUserString)) {
                     getThreadContext().putHeader(ConfigConstants.OPENDISTRO_SECURITY_INJECTED_USER_HEADER, injectedUserString);
                 }
-=======
-
-            if (remoteAddressHeader == null) {
-                getThreadContext().putHeader(
-                    ConfigConstants.OPENDISTRO_SECURITY_REMOTE_ADDRESS_HEADER,
-                    Base64Helper.serializeObject(((TransportAddress) remoteAdr).address())
-                );
-            }
-        }
-
-        String userHeader = getThreadContext().getHeader(ConfigConstants.OPENDISTRO_SECURITY_USER_HEADER);
-
-        if (userHeader == null) {
-            if (origUser != null) {
-                getThreadContext().putHeader(ConfigConstants.OPENDISTRO_SECURITY_USER_HEADER, Base64Helper.serializeObject(origUser));
-            } else if (StringUtils.isNotEmpty(injectedRolesString)) {
-                getThreadContext().putHeader(ConfigConstants.OPENDISTRO_SECURITY_INJECTED_ROLES_HEADER, injectedRolesString);
-            } else if (StringUtils.isNotEmpty(injectedUserString)) {
-                getThreadContext().putHeader(ConfigConstants.OPENDISTRO_SECURITY_INJECTED_USER_HEADER, injectedUserString);
->>>>>>> d871af35
             }
         }
     }
