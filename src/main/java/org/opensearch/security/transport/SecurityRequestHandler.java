--- conflicted
+++ resolved
@@ -141,44 +141,10 @@
                 }
             }
 
-<<<<<<< HEAD
-            //bypass non-netty requests
-            if(channelType.equals("direct")) {
+            // bypass non-netty requests
+            if (channelType.equals("direct")) {
                 // for direct channel requests user, injected user and injected roles value are already present as transient headers
                 // so we don't place them here again
-=======
-            // bypass non-netty requests
-            if (channelType.equals("direct")) {
-                final String userHeader = getThreadContext().getHeader(ConfigConstants.OPENDISTRO_SECURITY_USER_HEADER);
-                final String injectedRolesHeader = getThreadContext().getHeader(ConfigConstants.OPENDISTRO_SECURITY_INJECTED_ROLES_HEADER);
-                final String injectedUserHeader = getThreadContext().getHeader(ConfigConstants.OPENDISTRO_SECURITY_INJECTED_USER_HEADER);
-
-                if (Strings.isNullOrEmpty(userHeader)) {
-                    // Keeping role injection with higher priority as plugins under OpenSearch will be using this
-                    // on transport layer
-                    if (!Strings.isNullOrEmpty(injectedRolesHeader)) {
-                        getThreadContext().putTransient(ConfigConstants.OPENDISTRO_SECURITY_INJECTED_ROLES, injectedRolesHeader);
-                    } else if (!Strings.isNullOrEmpty(injectedUserHeader)) {
-                        getThreadContext().putTransient(ConfigConstants.OPENDISTRO_SECURITY_INJECTED_USER, injectedUserHeader);
-                    }
-                } else {
-                    getThreadContext().putTransient(
-                        ConfigConstants.OPENDISTRO_SECURITY_USER,
-                        Objects.requireNonNull((User) Base64Helper.deserializeObject(userHeader))
-                    );
-                }
-
-                final String originalRemoteAddress = getThreadContext().getHeader(
-                    ConfigConstants.OPENDISTRO_SECURITY_REMOTE_ADDRESS_HEADER
-                );
-
-                if (!Strings.isNullOrEmpty(originalRemoteAddress)) {
-                    getThreadContext().putTransient(
-                        ConfigConstants.OPENDISTRO_SECURITY_REMOTE_ADDRESS,
-                        new TransportAddress((InetSocketAddress) Base64Helper.deserializeObject(originalRemoteAddress))
-                    );
-                }
->>>>>>> d871af35
 
                 final String rolesValidation = getThreadContext().getHeader(
                     ConfigConstants.OPENDISTRO_SECURITY_INJECTED_ROLES_VALIDATION_HEADER
@@ -208,33 +174,20 @@
                 ConfigConstants.SECURITY_SSL_DUAL_MODE_SKIP_SECURITY
             ) == Boolean.TRUE;
 
-<<<<<<< HEAD
-            if(skipSecurityIfDualMode) {
-                if(getThreadContext().getTransient(ConfigConstants.OPENDISTRO_SECURITY_REMOTE_ADDRESS) == null) {
-                    getThreadContext().putTransient(ConfigConstants.OPENDISTRO_SECURITY_REMOTE_ADDRESS, request.remoteAddress());
-                }
-
-                if(getThreadContext().getTransient(ConfigConstants.OPENDISTRO_SECURITY_ORIGIN) == null) {
-=======
             if (skipSecurityIfDualMode) {
                 if (getThreadContext().getTransient(ConfigConstants.OPENDISTRO_SECURITY_REMOTE_ADDRESS) == null) {
                     getThreadContext().putTransient(ConfigConstants.OPENDISTRO_SECURITY_REMOTE_ADDRESS, request.remoteAddress());
                 }
 
                 if (getThreadContext().getTransient(ConfigConstants.OPENDISTRO_SECURITY_ORIGIN) == null) {
->>>>>>> d871af35
                     getThreadContext().putTransient(ConfigConstants.OPENDISTRO_SECURITY_ORIGIN, Origin.TRANSPORT.toString());
                 }
 
                 if (getThreadContext().getTransient(ConfigConstants.OPENDISTRO_SECURITY_SSL_TRANSPORT_TRUSTED_CLUSTER_REQUEST) == null) {
-<<<<<<< HEAD
-                    getThreadContext().putTransient(ConfigConstants.OPENDISTRO_SECURITY_SSL_TRANSPORT_TRUSTED_CLUSTER_REQUEST, Boolean.TRUE);
-=======
                     getThreadContext().putTransient(
                         ConfigConstants.OPENDISTRO_SECURITY_SSL_TRANSPORT_TRUSTED_CLUSTER_REQUEST,
                         Boolean.TRUE
                     );
->>>>>>> d871af35
                 }
 
                 super.messageReceivedDecorate(request, handler, transportChannel, task);
