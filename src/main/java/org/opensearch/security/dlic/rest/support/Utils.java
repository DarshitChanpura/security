--- conflicted
+++ resolved
@@ -66,12 +66,10 @@
     @Deprecated
     public final static String LEGACY_PLUGIN_API_ROUTE_PREFIX = LEGACY_PLUGIN_ROUTE_PREFIX + "/api";
 
-<<<<<<< HEAD
-    public final static String PLUGIN_RESOURCE_ROUTE_PREFIX = PLUGIN_ROUTE_PREFIX + "/resources";
-=======
     public final static String OPENDISTRO_API_DEPRECATION_MESSAGE =
         "[_opendistro/_security] is a deprecated endpoint path. Please use _plugins/_security instead.";
->>>>>>> c31b7fdb
+
+    public final static String PLUGIN_RESOURCE_ROUTE_PREFIX = PLUGIN_ROUTE_PREFIX + "/resources";
 
     private static final ObjectMapper internalMapper = new ObjectMapper();
 
