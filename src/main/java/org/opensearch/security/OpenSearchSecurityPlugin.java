/*
 * Copyright 2015-2018 _floragunn_ GmbH
 * Licensed under the Apache License, Version 2.0 (the "License");
 * you may not use this file except in compliance with the License.
 * You may obtain a copy of the License at
 *
 * http://www.apache.org/licenses/LICENSE-2.0
 *
 * Unless required by applicable law or agreed to in writing, software
 * distributed under the License is distributed on an "AS IS" BASIS,
 * WITHOUT WARRANTIES OR CONDITIONS OF ANY KIND, either express or implied.
 * See the License for the specific language governing permissions and
 * limitations under the License.
 */

/*
 * SPDX-License-Identifier: Apache-2.0
 *
 * The OpenSearch Contributors require contributions made to
 * this file be licensed under the Apache-2.0 license or a
 * compatible open source license.
 *
 * Modifications Copyright OpenSearch Contributors. See
 * GitHub history for details.
 */

package org.opensearch.security;

// CS-SUPPRESS-SINGLE: RegexpSingleline Extensions manager used to allow/disallow TLS connections to extensions

import java.io.IOException;
import java.net.URL;
import java.nio.file.Files;
import java.nio.file.LinkOption;
import java.nio.file.Path;
import java.nio.file.attribute.PosixFilePermission;
import java.security.AccessController;
import java.security.MessageDigest;
import java.security.PrivilegedAction;
import java.security.Security;
import java.util.ArrayList;
import java.util.Arrays;
import java.util.Collection;
import java.util.Collections;
import java.util.HashMap;
import java.util.HashSet;
import java.util.List;
import java.util.Map;
import java.util.Objects;
import java.util.Optional;
import java.util.Set;
import java.util.concurrent.atomic.AtomicReference;
import java.util.function.BiFunction;
import java.util.function.Function;
import java.util.function.Predicate;
import java.util.function.Supplier;
import java.util.function.UnaryOperator;
import java.util.stream.Collectors;
import java.util.stream.Stream;

import com.google.common.collect.ImmutableList;
import com.google.common.collect.Lists;
import org.apache.commons.lang3.StringUtils;
import org.apache.logging.log4j.LogManager;
import org.apache.logging.log4j.Logger;
import org.apache.lucene.search.QueryCachingPolicy;
import org.apache.lucene.search.Weight;
import org.bouncycastle.jcajce.provider.BouncyCastleFipsProvider;
import org.bouncycastle.util.encoders.Hex;

import org.opensearch.OpenSearchException;
import org.opensearch.OpenSearchSecurityException;
import org.opensearch.Version;
import org.opensearch.action.ActionRequest;
import org.opensearch.action.bulk.BulkAction;
import org.opensearch.action.search.PitService;
import org.opensearch.action.search.SearchScrollAction;
import org.opensearch.action.support.ActionFilter;
import org.opensearch.cluster.ClusterState;
import org.opensearch.cluster.NamedDiff;
import org.opensearch.cluster.metadata.IndexNameExpressionResolver;
import org.opensearch.cluster.node.DiscoveryNode;
import org.opensearch.cluster.node.DiscoveryNodes;
import org.opensearch.cluster.service.ClusterService;
import org.opensearch.common.inject.Inject;
import org.opensearch.common.lifecycle.Lifecycle;
import org.opensearch.common.lifecycle.LifecycleComponent;
import org.opensearch.common.lifecycle.LifecycleListener;
import org.opensearch.common.logging.DeprecationLogger;
import org.opensearch.common.network.NetworkModule;
import org.opensearch.common.network.NetworkService;
import org.opensearch.common.settings.ClusterSettings;
import org.opensearch.common.settings.IndexScopedSettings;
import org.opensearch.common.settings.Setting;
import org.opensearch.common.settings.Setting.Property;
import org.opensearch.common.settings.Settings;
import org.opensearch.common.settings.SettingsFilter;
import org.opensearch.common.util.BigArrays;
import org.opensearch.common.util.PageCacheRecycler;
import org.opensearch.common.util.concurrent.ThreadContext;
import org.opensearch.core.action.ActionResponse;
import org.opensearch.core.common.io.stream.NamedWriteableRegistry;
import org.opensearch.core.index.Index;
import org.opensearch.core.indices.breaker.CircuitBreakerService;
import org.opensearch.core.rest.RestStatus;
import org.opensearch.core.transport.TransportResponse;
import org.opensearch.core.xcontent.NamedXContentRegistry;
import org.opensearch.env.Environment;
import org.opensearch.env.NodeEnvironment;
import org.opensearch.extensions.ExtensionsManager;
import org.opensearch.http.HttpServerTransport;
import org.opensearch.http.HttpServerTransport.Dispatcher;
import org.opensearch.http.netty4.ssl.SecureNetty4HttpServerTransport;
import org.opensearch.identity.PluginSubject;
import org.opensearch.identity.Subject;
import org.opensearch.index.IndexModule;
import org.opensearch.index.cache.query.QueryCache;
import org.opensearch.indices.IndicesService;
import org.opensearch.indices.SystemIndexDescriptor;
import org.opensearch.plugins.ClusterPlugin;
import org.opensearch.plugins.ExtensiblePlugin;
import org.opensearch.plugins.ExtensionAwarePlugin;
import org.opensearch.plugins.IdentityPlugin;
import org.opensearch.plugins.MapperPlugin;
import org.opensearch.plugins.Plugin;
import org.opensearch.plugins.SecureHttpTransportSettingsProvider;
import org.opensearch.plugins.SecureSettingsFactory;
import org.opensearch.plugins.SecureTransportSettingsProvider;
import org.opensearch.repositories.RepositoriesService;
import org.opensearch.rest.RestController;
import org.opensearch.rest.RestHandler;
import org.opensearch.script.ScriptService;
import org.opensearch.search.internal.InternalScrollSearchRequest;
import org.opensearch.search.internal.ReaderContext;
import org.opensearch.search.internal.SearchContext;
import org.opensearch.search.query.QuerySearchResult;
import org.opensearch.security.action.configupdate.ConfigUpdateAction;
import org.opensearch.security.action.configupdate.TransportConfigUpdateAction;
import org.opensearch.security.action.onbehalf.CreateOnBehalfOfTokenAction;
import org.opensearch.security.action.whoami.TransportWhoAmIAction;
import org.opensearch.security.action.whoami.WhoAmIAction;
import org.opensearch.security.auditlog.AuditLog;
import org.opensearch.security.auditlog.AuditLog.Origin;
import org.opensearch.security.auditlog.AuditLogSslExceptionHandler;
import org.opensearch.security.auditlog.NullAuditLog;
import org.opensearch.security.auditlog.config.AuditConfig.Filter.FilterEntries;
import org.opensearch.security.auditlog.impl.AuditLogImpl;
import org.opensearch.security.auth.BackendRegistry;
import org.opensearch.security.compliance.ComplianceIndexingOperationListener;
import org.opensearch.security.compliance.ComplianceIndexingOperationListenerImpl;
import org.opensearch.security.configuration.AdminDNs;
import org.opensearch.security.configuration.ClusterInfoHolder;
import org.opensearch.security.configuration.CompatConfig;
import org.opensearch.security.configuration.ConfigurationRepository;
import org.opensearch.security.configuration.DlsFlsRequestValve;
import org.opensearch.security.configuration.DlsFlsValveImpl;
import org.opensearch.security.configuration.PrivilegesInterceptorImpl;
import org.opensearch.security.configuration.SecurityConfigVersionHandler;
import org.opensearch.security.configuration.SecurityFlsDlsIndexSearcherWrapper;
import org.opensearch.security.dlic.rest.api.Endpoint;
import org.opensearch.security.dlic.rest.api.SecurityRestApiActions;
import org.opensearch.security.dlic.rest.api.ssl.CertificatesActionType;
import org.opensearch.security.dlic.rest.api.ssl.TransportCertificatesInfoNodesAction;
import org.opensearch.security.dlic.rest.validation.PasswordValidator;
import org.opensearch.security.filter.SecurityFilter;
import org.opensearch.security.filter.SecurityRestFilter;
import org.opensearch.security.hasher.PasswordHasher;
import org.opensearch.security.hasher.PasswordHasherFactory;
import org.opensearch.security.http.NonSslHttpServerTransport;
import org.opensearch.security.http.XFFResolver;
import org.opensearch.security.identity.SecurePluginSubject;
import org.opensearch.security.identity.SecurityTokenManager;
import org.opensearch.security.privileges.PrivilegesEvaluationException;
import org.opensearch.security.privileges.PrivilegesEvaluator;
import org.opensearch.security.privileges.PrivilegesInterceptor;
import org.opensearch.security.privileges.ResourceAccessEvaluator;
import org.opensearch.security.privileges.RestLayerPrivilegesEvaluator;
import org.opensearch.security.privileges.actionlevel.RoleBasedActionPrivileges;
import org.opensearch.security.privileges.dlsfls.DlsFlsBaseContext;
import org.opensearch.security.resolver.IndexResolverReplacer;
import org.opensearch.security.resources.ResourceAccessControlClient;
import org.opensearch.security.resources.ResourceAccessHandler;
import org.opensearch.security.resources.ResourceActionGroupsHelper;
import org.opensearch.security.resources.ResourceIndexListener;
import org.opensearch.security.resources.ResourcePluginInfo;
import org.opensearch.security.resources.ResourceSharingIndexHandler;
import org.opensearch.security.resources.api.list.AccessibleResourcesRestAction;
import org.opensearch.security.resources.api.list.ResourceTypesRestAction;
import org.opensearch.security.resources.api.share.ShareAction;
import org.opensearch.security.resources.api.share.ShareRestAction;
import org.opensearch.security.resources.api.share.ShareTransportAction;
import org.opensearch.security.resources.settings.ResourceSharingFeatureFlagSetting;
import org.opensearch.security.resources.settings.ResourceSharingProtectedResourcesSetting;
import org.opensearch.security.rest.DashboardsInfoAction;
import org.opensearch.security.rest.SecurityConfigUpdateAction;
import org.opensearch.security.rest.SecurityHealthAction;
import org.opensearch.security.rest.SecurityInfoAction;
import org.opensearch.security.rest.SecurityWhoAmIAction;
import org.opensearch.security.rest.TenantInfoAction;
import org.opensearch.security.securityconf.DynamicConfigFactory;
import org.opensearch.security.securityconf.impl.CType;
import org.opensearch.security.securityconf.impl.v7.RoleV7;
import org.opensearch.security.setting.OpensearchDynamicSetting;
import org.opensearch.security.setting.TransportPassiveAuthSetting;
import org.opensearch.security.spi.resources.ResourceSharingExtension;
import org.opensearch.security.spi.resources.client.ResourceSharingClient;
import org.opensearch.security.ssl.ExternalSecurityKeyStore;
import org.opensearch.security.ssl.OpenSearchSecureSettingsFactory;
import org.opensearch.security.ssl.OpenSearchSecuritySSLPlugin;
import org.opensearch.security.ssl.SslExceptionHandler;
import org.opensearch.security.ssl.http.netty.ValidatingDispatcher;
import org.opensearch.security.ssl.transport.DefaultPrincipalExtractor;
import org.opensearch.security.ssl.util.SSLConfigConstants;
import org.opensearch.security.state.SecurityMetadata;
import org.opensearch.security.support.ConfigConstants;
import org.opensearch.security.support.GuardedSearchOperationWrapper;
import org.opensearch.security.support.HeaderHelper;
import org.opensearch.security.support.ModuleInfo;
import org.opensearch.security.support.ReflectionHelper;
import org.opensearch.security.support.SecuritySettings;
import org.opensearch.security.transport.DefaultInterClusterRequestEvaluator;
import org.opensearch.security.transport.InterClusterRequestEvaluator;
import org.opensearch.security.transport.SecurityInterceptor;
import org.opensearch.security.user.User;
import org.opensearch.security.user.UserFactory;
import org.opensearch.security.user.UserService;
import org.opensearch.tasks.Task;
import org.opensearch.telemetry.tracing.Tracer;
import org.opensearch.threadpool.ThreadPool;
import org.opensearch.transport.RemoteClusterService;
import org.opensearch.transport.Transport;
import org.opensearch.transport.Transport.Connection;
import org.opensearch.transport.TransportChannel;
import org.opensearch.transport.TransportInterceptor;
import org.opensearch.transport.TransportRequest;
import org.opensearch.transport.TransportRequestHandler;
import org.opensearch.transport.TransportRequestOptions;
import org.opensearch.transport.TransportResponseHandler;
import org.opensearch.transport.TransportService;
import org.opensearch.transport.client.Client;
import org.opensearch.transport.netty4.ssl.SecureNetty4Transport;
import org.opensearch.watcher.ResourceWatcherService;

import static org.opensearch.security.dlic.rest.api.RestApiAdminPrivilegesEvaluator.ENDPOINTS_WITH_PERMISSIONS;
import static org.opensearch.security.dlic.rest.api.RestApiAdminPrivilegesEvaluator.SECURITY_CONFIG_UPDATE;
import static org.opensearch.security.privileges.dlsfls.FieldMasking.Config.BLAKE2B_LEGACY_DEFAULT;
import static org.opensearch.security.resources.ResourceSharingIndexHandler.getSharingIndex;
import static org.opensearch.security.setting.DeprecatedSettings.checkForDeprecatedSetting;
import static org.opensearch.security.support.ConfigConstants.OPENDISTRO_SECURITY_AUTHENTICATED_USER;
import static org.opensearch.security.support.ConfigConstants.SECURITY_ALLOW_DEFAULT_INIT_SECURITYINDEX;
import static org.opensearch.security.support.ConfigConstants.SECURITY_ALLOW_DEFAULT_INIT_USE_CLUSTER_STATE;
import static org.opensearch.security.support.ConfigConstants.SECURITY_SSL_CERTIFICATES_HOT_RELOAD_ENABLED;
import static org.opensearch.security.support.ConfigConstants.SECURITY_SSL_CERT_RELOAD_ENABLED;
import static org.opensearch.security.support.ConfigConstants.SECURITY_UNSUPPORTED_RESTAPI_ALLOW_SECURITYCONFIG_MODIFICATION;

// CS-ENFORCE-SINGLE

public final class OpenSearchSecurityPlugin extends OpenSearchSecuritySSLPlugin
    implements
        ClusterPlugin,
        MapperPlugin,
        IdentityPlugin,
        // CS-SUPPRESS-SINGLE: RegexpSingleline get Extensions Settings
        ExtensionAwarePlugin,
        ExtensiblePlugin
// CS-ENFORCE-SINGLE

{

    private static final String KEYWORD = ".keyword";
    private static final Logger actionTrace = LogManager.getLogger("opendistro_security_action_trace");
    private static final DeprecationLogger deprecationLogger = DeprecationLogger.getLogger(OpenSearchSecurityPlugin.class);

    @Deprecated
    public static final String LEGACY_OPENDISTRO_PREFIX = "_opendistro/_security";
    public static final String PLUGINS_PREFIX = "_plugins/_security";

    private boolean sslCertReloadEnabled;
    private volatile SecurityInterceptor si;
    private volatile PrivilegesEvaluator evaluator;
    private volatile UserService userService;
    private volatile RestLayerPrivilegesEvaluator restLayerEvaluator;
    private volatile ConfigurationRepository cr;
    private volatile AdminDNs adminDns;
    private volatile ClusterService cs;
    private volatile AtomicReference<DiscoveryNode> localNode = new AtomicReference<>();
    private volatile AuditLog auditLog;
    private volatile BackendRegistry backendRegistry;
    private volatile SslExceptionHandler sslExceptionHandler;
    private volatile Client localClient;
    private final boolean disabled;
    private volatile SecurityTokenManager tokenManager;
    private volatile DynamicConfigFactory dcf;
    private final List<String> demoCertHashes = new ArrayList<String>(3);
    private volatile SecurityFilter sf;
    private volatile IndexResolverReplacer irr;
    private final AtomicReference<NamedXContentRegistry> namedXContentRegistry = new AtomicReference<>(NamedXContentRegistry.EMPTY);;
    private volatile DlsFlsRequestValve dlsFlsValve = null;
    private final OpensearchDynamicSetting<Boolean> transportPassiveAuthSetting;
    private final OpensearchDynamicSetting<Boolean> resourceSharingEnabledSetting;
    private final OpensearchDynamicSetting<List<String>> resourceSharingProtectedResourceTypesSetting;
    private volatile PasswordHasher passwordHasher;
    private volatile DlsFlsBaseContext dlsFlsBaseContext;
    private ResourceSharingIndexHandler rsIndexHandler;
    private ResourceAccessHandler resourceAccessHandler;
    private final ResourcePluginInfo resourcePluginInfo = new ResourcePluginInfo();
    private volatile ResourceAccessEvaluator resourceAccessEvaluator;
    // CS-SUPPRESS-SINGLE: RegexpSingleline get Extensions Settings
    private final Set<ResourceSharingExtension> resourceSharingExtensions = new HashSet<>();
    // CS-ENFORCE-SINGLE

    public static boolean isActionTraceEnabled() {

        return actionTrace.isTraceEnabled();
    }

    public static void traceAction(String message) {
        actionTrace.trace(message);
    }

    public static void traceAction(String message, Object p0) {
        actionTrace.trace(message, p0);
    }

    @Override
    public void close() throws IOException {
        super.close();
        if (auditLog != null) {
            auditLog.close();
        }
    }

    private final SslExceptionHandler evaluateSslExceptionHandler() {
        if (client || disabled || SSLConfig.isSslOnlyMode()) {
            return new SslExceptionHandler() {
            };
        }

        return Objects.requireNonNull(sslExceptionHandler);
    }

    private static boolean isDisabled(final Settings settings) {
        return settings.getAsBoolean(ConfigConstants.SECURITY_DISABLED, false);
    }

    private static boolean useClusterStateToInitSecurityConfig(final Settings settings) {
        return settings.getAsBoolean(SECURITY_ALLOW_DEFAULT_INIT_USE_CLUSTER_STATE, false);
    }

    /**
     * SSL Cert Reload will be enabled only if security is not disabled and not in we are not using sslOnly mode.
     * @param settings Elastic configuration settings
     * @return true if ssl cert reload is enabled else false
     */
    private static boolean isSslCertReloadEnabled(final Settings settings) {
        return settings.getAsBoolean(SECURITY_SSL_CERT_RELOAD_ENABLED, false);
    }

    private boolean sslCertificatesHotReloadEnabled(final Settings settings) {
        return settings.getAsBoolean(SECURITY_SSL_CERTIFICATES_HOT_RELOAD_ENABLED, false);
    }

    @SuppressWarnings("removal")
    public OpenSearchSecurityPlugin(final Settings settings, final Path configPath) {
        super(settings, configPath, isDisabled(settings));

        disabled = isDisabled(settings);
        sslCertReloadEnabled = isSslCertReloadEnabled(settings);

        // dynamic settings
        transportPassiveAuthSetting = new TransportPassiveAuthSetting(settings);
        resourceSharingEnabledSetting = new ResourceSharingFeatureFlagSetting(settings, resourcePluginInfo); // not filtered
        resourceSharingProtectedResourceTypesSetting = new ResourceSharingProtectedResourcesSetting(settings, resourcePluginInfo); // not
                                                                                                                                   // filtered
        resourcePluginInfo.setResourceSharingProtectedTypesSetting(resourceSharingProtectedResourceTypesSetting);

        if (disabled) {
            this.sslCertReloadEnabled = false;
            log.warn(
                "OpenSearch Security plugin installed but disabled. This can expose your configuration (including passwords) to the public."
            );
            return;
        }

        if (settings.hasValue(SSLConfigConstants.SECURITY_SSL_HTTP_ENABLED_PROTOCOLS)) {
            verifyTLSVersion(
                SSLConfigConstants.SECURITY_SSL_HTTP_ENABLED_PROTOCOLS,
                settings.getAsList(SSLConfigConstants.SECURITY_SSL_HTTP_ENABLED_PROTOCOLS)
            );
        }

        if (settings.hasValue(SSLConfigConstants.SECURITY_SSL_TRANSPORT_ENABLED_PROTOCOLS)) {
            verifyTLSVersion(
                SSLConfigConstants.SECURITY_SSL_TRANSPORT_ENABLED_PROTOCOLS,
                settings.getAsList(SSLConfigConstants.SECURITY_SSL_TRANSPORT_ENABLED_PROTOCOLS)
            );
        }

        if (SSLConfig.isSslOnlyMode()) {
            this.sslCertReloadEnabled = false;
            log.warn("OpenSearch Security plugin run in ssl only mode. No authentication or authorization is performed");
            return;
        }

        demoCertHashes.add("54a92508de7a39d06242a0ffbf59414d7eb478633c719e6af03938daf6de8a1a");
        demoCertHashes.add("742e4659c79d7cad89ea86aab70aea490f23bbfc7e72abd5f0a5d3fb4c84d212");
        demoCertHashes.add("db1264612891406639ecd25c894f256b7c5a6b7e1d9054cbe37b77acd2ddd913");
        demoCertHashes.add("2a5398e20fcb851ec30aa141f37233ee91a802683415be2945c3c312c65c97cf");
        demoCertHashes.add("33129547ce617f784c04e965104b2c671cce9e794d1c64c7efe58c77026246ae");
        demoCertHashes.add("c4af0297cc75546e1905bdfe3934a950161eee11173d979ce929f086fdf9794d");
        demoCertHashes.add("7a355f42c90e7543a267fbe3976c02f619036f5a34ce712995a22b342d83c3ce");
        demoCertHashes.add("a9b5eca1399ec8518081c0d4a21a34eec4589087ce64c04fb01a488f9ad8edc9");

        // new certs 04/2018
        demoCertHashes.add("d14aefe70a592d7a29e14f3ff89c3d0070c99e87d21776aa07d333ee877e758f");
        demoCertHashes.add("54a70016e0837a2b0c5658d1032d7ca32e432c62c55f01a2bf5adcb69a0a7ba9");
        demoCertHashes.add("bdc141ab2272c779d0f242b79063152c49e1b06a2af05e0fd90d505f2b44d5f5");
        demoCertHashes.add("3e839e2b059036a99ee4f742814995f2fb0ced7e9d68a47851f43a3c630b5324");
        demoCertHashes.add("9b13661c073d864c28ad7b13eda67dcb6cbc2f04d116adc7c817c20b4c7ed361");

        // new certs 08/2023 - added IPv6 loopback to node certificate
        demoCertHashes.add("069beaf566b9cf631e3676b82da8c60a191c4d4ab2832ad18efe3a5bd2a875d6"); // kirk
        demoCertHashes.add("25e34a9a5d4f1dceed1666eb624397bf3fe5787a7133cd32838ace0381bce1f7"); // kirk-key
        demoCertHashes.add("dd3cf88e72e9e1a803bd12f4bafb4f29e642110db26c39ed5f2ef2e9351bc61c"); // esnode
        demoCertHashes.add("ba9c5a61065f7f6115188128ffbdaa18fca34562b78b811f082439e2bef1d282"); // esnode-key
        demoCertHashes.add("9948688bc4c7a198f2a0db1d91f4f54499b8626902d03361b6d43e822d3691e4"); // root-ca

        // updates certs with renewed root-ca (02-2024)
        demoCertHashes.add("a3556d6bb61f7bd63cb19b1c8d0078d30c12739dedb0455c5792ac8627782042"); // kirk
        demoCertHashes.add("a2ce3f577a5031398c1b4f58761444d837b031d0aff7614f8b9b5e4a9d59dbd1"); // esnode
        demoCertHashes.add("cd708e8dc707ae065f7ad8582979764b497f062e273d478054ab2f49c5469c6"); // root-ca

        // updates correct sha256sum
        demoCertHashes.add("a3556d6bb61f7bd63cb19b1c8d0078d30c12739dedb0455c5792ac8627782042"); // kirk
        demoCertHashes.add("25e34a9a5d4f1dceed1666eb624397bf3fe5787a7133cd32838ace0381bce1f7"); // kirk-key
        demoCertHashes.add("a2ce3f577a5031398c1b4f58761444d837b031d0aff7614f8b9b5e4a9d59dbd1"); // esnode
        demoCertHashes.add("ba9c5a61065f7f6115188128ffbdaa18fca34562b78b811f082439e2bef1d282"); // esnode-key
        demoCertHashes.add("bcd708e8dc707ae065f7ad8582979764b497f062e273d478054ab2f49c5469c6"); // root-ca

        tryAddSecurityProvider();

        final String advancedModulesEnabledKey = ConfigConstants.SECURITY_ADVANCED_MODULES_ENABLED;
        if (settings.hasValue(advancedModulesEnabledKey)) {
            deprecationLogger.deprecate("Setting {} is ignored.", advancedModulesEnabledKey);
        }

        checkForDeprecatedSetting(
            settings,
            SECURITY_UNSUPPORTED_RESTAPI_ALLOW_SECURITYCONFIG_MODIFICATION,
            ENDPOINTS_WITH_PERMISSIONS.get(Endpoint.CONFIG).build(SECURITY_CONFIG_UPDATE) + " permission"
        );

        log.info("Clustername: {}", settings.get("cluster.name", "opensearch"));

        if (!transportSSLEnabled && !SSLConfig.isSslOnlyMode()) {
            throw new IllegalStateException(SSLConfigConstants.SECURITY_SSL_TRANSPORT_ENABLED + " must be set to 'true'");
        }

        if (!client) {
            final List<Path> filesWithWrongPermissions = AccessController.doPrivileged(new PrivilegedAction<List<Path>>() {
                @Override
                public List<Path> run() {
                    final Path confPath = new Environment(settings, configPath).configDir().toAbsolutePath();
                    if (Files.isDirectory(confPath, LinkOption.NOFOLLOW_LINKS)) {
                        try (Stream<Path> s = Files.walk(confPath)) {
                            return s.distinct().filter(p -> checkFilePermissions(p)).collect(Collectors.toList());
                        } catch (Exception e) {
                            log.error(e.toString());
                            return null;
                        }
                    }

                    return Collections.emptyList();
                }
            });

            if (filesWithWrongPermissions != null && filesWithWrongPermissions.size() > 0) {
                for (final Path p : filesWithWrongPermissions) {
                    if (Files.isDirectory(p, LinkOption.NOFOLLOW_LINKS)) {
                        log.warn("Directory {} has insecure file permissions (should be 0700)", p);
                    } else {
                        log.warn("File {} has insecure file permissions (should be 0600)", p);
                    }
                }
            }
        }

        try {
            String maskingAlgorithmDefault = settings.get(ConfigConstants.SECURITY_MASKED_FIELDS_ALGORITHM_DEFAULT);
            if (StringUtils.isNotEmpty(maskingAlgorithmDefault) && !BLAKE2B_LEGACY_DEFAULT.equalsIgnoreCase(maskingAlgorithmDefault)) {
                MessageDigest.getInstance(maskingAlgorithmDefault);
            }
        } catch (Exception ex) {
            throw new OpenSearchSecurityException(
                "JVM does not support algorithm for {}",
                ex,
                ConfigConstants.SECURITY_MASKED_FIELDS_ALGORITHM_DEFAULT
            );
        }

        if (!client && !settings.getAsBoolean(ConfigConstants.SECURITY_ALLOW_UNSAFE_DEMOCERTIFICATES, false)) {
            // check for demo certificates
            final List<String> files = AccessController.doPrivileged(new PrivilegedAction<List<String>>() {
                @Override
                public List<String> run() {
                    final Path confPath = new Environment(settings, configPath).configDir().toAbsolutePath();
                    if (Files.isDirectory(confPath, LinkOption.NOFOLLOW_LINKS)) {
                        try (Stream<Path> s = Files.walk(confPath)) {
                            return s.distinct().map(p -> sha256(p)).collect(Collectors.toList());
                        } catch (Exception e) {
                            log.error(e.toString());
                            return null;
                        }
                    }

                    return Collections.emptyList();
                }
            });

            if (files != null) {
                demoCertHashes.retainAll(files);
                if (!demoCertHashes.isEmpty()) {
                    log.error(
                        "Demo certificates found but " + ConfigConstants.SECURITY_ALLOW_UNSAFE_DEMOCERTIFICATES + " is set to false."
                    );
                    throw new RuntimeException("Demo certificates found " + demoCertHashes);
                }
            } else {
                throw new RuntimeException("Unable to look for demo certificates");
            }

        }
    }

    private void verifyTLSVersion(final String settings, final List<String> configuredProtocols) {
        for (final var tls : configuredProtocols) {
            if (tls.equalsIgnoreCase("TLSv1") || tls.equalsIgnoreCase("TLSv1.1")) {
                deprecationLogger.deprecate(
                    settings,
                    "The '{}' setting contains {} protocol version which was deprecated since 2021 (RFC 8996). "
                        + "Support for it will be removed in the next major release.",
                    settings,
                    tls
                );
            }
        }
    }

    private String sha256(Path p) {

        if (!Files.isRegularFile(p, LinkOption.NOFOLLOW_LINKS)) {
            return "";
        }

        if (!Files.isReadable(p)) {
            log.debug("Unreadable file " + p + " found");
            return "";
        }

        try {
            MessageDigest digester = MessageDigest.getInstance("SHA256");
            final String hash = Hex.toHexString(digester.digest(Files.readAllBytes(p)));
            log.debug(hash + " :: " + p);
            return hash;
        } catch (Exception e) {
            throw new OpenSearchSecurityException("Unable to digest file " + p, e);
        }
    }

    private boolean checkFilePermissions(final Path p) {

        if (p == null) {
            return false;
        }

        Set<PosixFilePermission> perms;

        try {
            perms = Files.getPosixFilePermissions(p, LinkOption.NOFOLLOW_LINKS);
        } catch (Exception e) {
            if (log.isDebugEnabled()) {
                log.debug("Cannot determine posix file permissions for {} due to {}", p, e);
            }
            // ignore, can happen on windows
            return false;
        }

        if (Files.isDirectory(p, LinkOption.NOFOLLOW_LINKS)) {
            if (perms.contains(PosixFilePermission.OTHERS_EXECUTE)) {
                // no x for others must be set
                return true;
            }
        } else {
            if (perms.contains(PosixFilePermission.OWNER_EXECUTE)
                || perms.contains(PosixFilePermission.GROUP_EXECUTE)
                || perms.contains(PosixFilePermission.OTHERS_EXECUTE)) {
                // no x must be set
                return true;
            }
        }

        if (perms.contains(PosixFilePermission.OTHERS_READ) || perms.contains(PosixFilePermission.OTHERS_WRITE)) {
            // no permissions for "others" allowed
            return true;
        }

        // if (perms.contains(PosixFilePermission.GROUP_READ) || perms.contains(PosixFilePermission.GROUP_WRITE)) {
        // // no permissions for "group" allowed
        // return true;
        // }

        return false;
    }

    @Override
    public List<RestHandler> getRestHandlers(
        Settings settings,
        RestController restController,
        ClusterSettings clusterSettings,
        IndexScopedSettings indexScopedSettings,
        SettingsFilter settingsFilter,
        IndexNameExpressionResolver indexNameExpressionResolver,
        Supplier<DiscoveryNodes> nodesInCluster
    ) {

        final List<RestHandler> handlers = new ArrayList<RestHandler>(1);

        if (!client && !disabled) {

            handlers.addAll(
                super.getRestHandlers(
                    settings,
                    restController,
                    clusterSettings,
                    indexScopedSettings,
                    settingsFilter,
                    indexNameExpressionResolver,
                    nodesInCluster
                )
            );

            // FGAC enabled == not sslOnly
            if (!SSLConfig.isSslOnlyMode()) {
                handlers.add(
                    new SecurityInfoAction(settings, restController, Objects.requireNonNull(evaluator), Objects.requireNonNull(threadPool))
                );
                handlers.add(
                    new SecurityHealthAction(
                        settings,
                        restController,
                        Objects.requireNonNull(backendRegistry),
                        Objects.requireNonNull(evaluator)
                    )
                );
                handlers.add(
                    new DashboardsInfoAction(
                        Objects.requireNonNull(evaluator),
                        Objects.requireNonNull(threadPool),
                        resourceSharingEnabledSetting
                    )
                );
                handlers.add(
                    new TenantInfoAction(
                        settings,
                        restController,
                        Objects.requireNonNull(evaluator),
                        Objects.requireNonNull(threadPool),
                        Objects.requireNonNull(cs),
                        Objects.requireNonNull(adminDns),
                        Objects.requireNonNull(cr)
                    )
                );
                handlers.add(
                    new SecurityConfigUpdateAction(
                        settings,
                        restController,
                        Objects.requireNonNull(threadPool),
                        adminDns,
                        configPath,
                        principalExtractor
                    )
                );
                handlers.add(
                    new SecurityWhoAmIAction(
                        settings,
                        restController,
                        Objects.requireNonNull(threadPool),
                        adminDns,
                        configPath,
                        principalExtractor
                    )
                );
                handlers.add(new CreateOnBehalfOfTokenAction(tokenManager));
                handlers.addAll(
                    SecurityRestApiActions.getHandler(
                        settings,
                        configPath,
                        restController,
                        localClient,
                        adminDns,
                        cr,
                        cs,
                        principalExtractor,
                        evaluator,
                        threadPool,
                        Objects.requireNonNull(auditLog),
                        sslSettingsManager,
                        Objects.requireNonNull(userService),
                        sslCertReloadEnabled,
                        passwordHasher,
                        rsIndexHandler
                    )
                );

                // Resource sharing API to update sharing info
                handlers.add(
                    new ShareRestAction(resourcePluginInfo, resourceSharingEnabledSetting, resourceSharingProtectedResourceTypesSetting)
                );
                handlers.add(new ResourceTypesRestAction(resourcePluginInfo, resourceSharingEnabledSetting));
                handlers.add(new AccessibleResourcesRestAction(resourceAccessHandler, resourcePluginInfo, resourceSharingEnabledSetting));

            }
            log.debug("Added {} rest handler(s)", handlers.size());
        }

        return handlers;
    }

    @Override
    public UnaryOperator<RestHandler> getRestHandlerWrapper(final ThreadContext threadContext) {

        if (client || disabled || SSLConfig.isSslOnlyMode()) {
            return (rh) -> rh;
        }

        return (rh) -> securityRestHandler.wrap(rh, adminDns);
    }

    @Override
    public List<ActionHandler<? extends ActionRequest, ? extends ActionResponse>> getActions() {
        List<ActionHandler<? extends ActionRequest, ? extends ActionResponse>> actions = new ArrayList<>(1);
        if (!disabled && !SSLConfig.isSslOnlyMode()) {
            actions.add(new ActionHandler<>(ConfigUpdateAction.INSTANCE, TransportConfigUpdateAction.class));
            // external storage does not support reload and does not provide SSL certs info
            if (!ExternalSecurityKeyStore.hasExternalSslContext(settings)) {
                actions.add(new ActionHandler<>(CertificatesActionType.INSTANCE, TransportCertificatesInfoNodesAction.class));
            }
            actions.add(new ActionHandler<>(WhoAmIAction.INSTANCE, TransportWhoAmIAction.class));

            // transport action to handle sharing info update
            actions.add(new ActionHandler<>(ShareAction.INSTANCE, ShareTransportAction.class));
        }
        return actions;
    }

    @Override
    public void onIndexModule(IndexModule indexModule) {
        // called for every index!

        if (!disabled && !client && !SSLConfig.isSslOnlyMode()) {
            log.debug("Handle auditLog {} for onIndexModule() of index {}", auditLog.getClass(), indexModule.getIndex().getName());

            final ComplianceIndexingOperationListener ciol = new ComplianceIndexingOperationListenerImpl(auditLog, threadPool);
            indexModule.addIndexOperationListener(ciol);

            indexModule.setReaderWrapper(
                indexService -> new SecurityFlsDlsIndexSearcherWrapper(
                    indexService,
                    settings,
                    adminDns,
                    cs,
                    auditLog,
                    ciol,
                    evaluator,
                    dlsFlsValve::getCurrentConfig,
                    dlsFlsBaseContext
                )
            );

<<<<<<< HEAD
            if (settings.getAsBoolean(
                ConfigConstants.OPENSEARCH_RESOURCE_SHARING_ENABLED,
                ConfigConstants.OPENSEARCH_RESOURCE_SHARING_ENABLED_DEFAULT
            )) {
                // Listening on POST and DELETE operations in resource indices
                ResourceIndexListener resourceIndexListener = new ResourceIndexListener(threadPool, localClient, resourcePluginInfo);
                // CS-SUPPRESS-SINGLE: RegexpSingleline get Resource Sharing Extensions
                Collection<String> resourceIndices = resourcePluginInfo.getResourceIndices();
                // CS-ENFORCE-SINGLE
                if (resourceIndices.contains(indexModule.getIndex().getName())) {
                    indexModule.addIndexOperationListener(resourceIndexListener);
                    log.info("Security plugin started listening to operations on resource-index {}", indexModule.getIndex().getName());
                }
=======
            // Listening on POST and DELETE operations in resource indices
            ResourceIndexListener resourceIndexListener = new ResourceIndexListener(
                threadPool,
                localClient,
                resourcePluginInfo,
                resourceSharingEnabledSetting,
                resourceSharingProtectedResourceTypesSetting
            );
            // CS-SUPPRESS-SINGLE: RegexpSingleline get Resource Sharing Extensions
            Set<String> resourceIndices = resourcePluginInfo.getResourceIndices();
            // CS-ENFORCE-SINGLE
            if (resourceIndices.contains(indexModule.getIndex().getName())) {
                indexModule.addIndexOperationListener(resourceIndexListener);
                log.info("Security plugin started listening to operations on resource-index {}", indexModule.getIndex().getName());
>>>>>>> f9fb61a0
            }

            indexModule.forceQueryCacheProvider((indexSettings, nodeCache) -> new QueryCache() {

                @Override
                public Index index() {
                    return indexSettings.getIndex();
                }

                @Override
                public void close() throws OpenSearchException {
                    clear("close");
                }

                @Override
                public void clear(String reason) {
                    nodeCache.clearIndex(index().getName());
                }

                @Override
                public Weight doCache(Weight weight, QueryCachingPolicy policy) {
                    try {
                        if (dlsFlsValve.hasFlsOrFieldMasking(index().getName())) {
                            // Do not cache
                            return weight;
                        } else {
                            return nodeCache.doCache(weight, policy);
                        }
                    } catch (PrivilegesEvaluationException e) {
                        log.error("Error while evaluating FLS configuration", e);
                        // We fall back to no caching
                        return weight;
                    }
                }
            });

            indexModule.addSearchOperationListener(new GuardedSearchOperationWrapper() {

                @Override
                public void onPreQueryPhase(SearchContext context) {
                    dlsFlsValve.handleSearchContext(context, threadPool, namedXContentRegistry.get());
                }

                @Override
                public void onNewReaderContext(ReaderContext readerContext) {
                    final boolean interClusterRequest = HeaderHelper.isInterClusterRequest(threadPool.getThreadContext());
                    if (Origin.LOCAL.toString()
                        .equals(threadPool.getThreadContext().getTransient(ConfigConstants.OPENDISTRO_SECURITY_ORIGIN))
                        && (interClusterRequest || HeaderHelper.isDirectRequest(threadPool.getThreadContext()))

                    ) {
                        readerContext.putInContext("_opendistro_security_scroll_auth_local", Boolean.TRUE);
                    } else {
                        readerContext.putInContext(
                            "_opendistro_security_scroll_auth",
                            threadPool.getThreadContext().getTransient(ConfigConstants.OPENDISTRO_SECURITY_USER)
                        );
                    }
                }

                @Override
                public void onNewScrollContext(ReaderContext readerContext) {
                    final boolean interClusterRequest = HeaderHelper.isInterClusterRequest(threadPool.getThreadContext());
                    if (Origin.LOCAL.toString()
                        .equals(threadPool.getThreadContext().getTransient(ConfigConstants.OPENDISTRO_SECURITY_ORIGIN))
                        && (interClusterRequest || HeaderHelper.isDirectRequest(threadPool.getThreadContext()))

                    ) {
                        readerContext.putInContext("_opendistro_security_scroll_auth_local", Boolean.TRUE);
                    } else {
                        readerContext.putInContext(
                            "_opendistro_security_scroll_auth",
                            threadPool.getThreadContext().getTransient(ConfigConstants.OPENDISTRO_SECURITY_USER)
                        );
                    }
                }

                @Override
                public void validateReaderContext(ReaderContext readerContext, TransportRequest transportRequest) {
                    if (transportRequest instanceof InternalScrollSearchRequest) {
                        final Object _isLocal = readerContext.getFromContext("_opendistro_security_scroll_auth_local");
                        final Object _user = readerContext.getFromContext("_opendistro_security_scroll_auth");
                        if (_user != null && (_user instanceof User)) {
                            final User scrollUser = (User) _user;
                            final User currentUser = threadPool.getThreadContext().getTransient(ConfigConstants.OPENDISTRO_SECURITY_USER);
                            if (!scrollUser.equals(currentUser)) {
                                auditLog.logMissingPrivileges(SearchScrollAction.NAME, transportRequest, null);
                                log.error("Wrong user {} in reader context, expected {}", scrollUser, currentUser);
                                throw new OpenSearchSecurityException("Wrong user in reader context", RestStatus.FORBIDDEN);
                            }
                        } else if (_isLocal != Boolean.TRUE) {
                            auditLog.logMissingPrivileges(SearchScrollAction.NAME, transportRequest, null);
                            throw new OpenSearchSecurityException("No user in reader context", RestStatus.FORBIDDEN);
                        }
                    }
                }

                @Override
                public void onQueryPhase(SearchContext searchContext, long tookInNanos) {
                    QuerySearchResult queryResult = searchContext.queryResult();
                    assert queryResult != null;
                    if (!queryResult.hasAggs()) {
                        return;
                    }

                    try {
                        if (dlsFlsValve.hasFieldMasking(indexModule.getIndex().getName())) {
                            dlsFlsValve.onQueryPhase(queryResult);
                        }
                    } catch (PrivilegesEvaluationException e) {
                        log.error("Error while evaluating field masking config", e);
                        // It is safe to call the code nevertheless, as this code does not enforce any privileges.
                        // Rather, it performs some fixes to keep aggregations happy after field masking has been
                        // applied. If no field masking has been applied, this should be a no-op.
                        dlsFlsValve.onQueryPhase(queryResult);
                    }
                }
            }.toListener());

            indexModule.addIndexEventListener(cr);
        }
    }

    @Override
    public List<ActionFilter> getActionFilters() {
        List<ActionFilter> filters = new ArrayList<>(1);
        if (!client && !disabled && !SSLConfig.isSslOnlyMode()) {
            filters.add(Objects.requireNonNull(sf));
        }
        return filters;
    }

    @Override
    public List<TransportInterceptor> getTransportInterceptors(NamedWriteableRegistry namedWriteableRegistry, ThreadContext threadContext) {
        List<TransportInterceptor> interceptors = new ArrayList<TransportInterceptor>(1);

        if (!client && !disabled && !SSLConfig.isSslOnlyMode()) {
            interceptors.add(new TransportInterceptor() {

                @Override
                public <T extends TransportRequest> TransportRequestHandler<T> interceptHandler(
                    String action,
                    String executor,
                    boolean forceExecution,
                    TransportRequestHandler<T> actualHandler
                ) {

                    return new TransportRequestHandler<T>() {

                        @Override
                        public void messageReceived(T request, TransportChannel channel, Task task) throws Exception {
                            si.getHandler(action, actualHandler).messageReceived(request, channel, task);
                        }
                    };

                }

                @Override
                public AsyncSender interceptSender(AsyncSender sender) {

                    return new AsyncSender() {

                        @Override
                        public <T extends TransportResponse> void sendRequest(
                            Connection connection,
                            String action,
                            TransportRequest request,
                            TransportRequestOptions options,
                            TransportResponseHandler<T> handler
                        ) {
                            si.sendRequestDecorate(sender, connection, action, request, options, handler, localNode.get());
                        }
                    };
                }
            });
        }

        return interceptors;
    }

    @Override
    public Map<String, Supplier<Transport>> getSecureTransports(
        Settings settings,
        ThreadPool threadPool,
        PageCacheRecycler pageCacheRecycler,
        CircuitBreakerService circuitBreakerService,
        NamedWriteableRegistry namedWriteableRegistry,
        NetworkService networkService,
        SecureTransportSettingsProvider secureTransportSettingsProvider,
        Tracer tracer
    ) {
        Map<String, Supplier<Transport>> transports = new HashMap<String, Supplier<Transport>>();

        if (SSLConfig.isSslOnlyMode()) {
            return super.getSecureTransports(
                settings,
                threadPool,
                pageCacheRecycler,
                circuitBreakerService,
                namedWriteableRegistry,
                networkService,
                secureTransportSettingsProvider,
                tracer
            );
        }

        if (transportSSLEnabled) {
            transports.put(
                "org.opensearch.security.ssl.http.netty.SecuritySSLNettyTransport",
                () -> new SecureNetty4Transport(
                    migrateSettings(settings),
                    Version.CURRENT,
                    threadPool,
                    networkService,
                    pageCacheRecycler,
                    namedWriteableRegistry,
                    circuitBreakerService,
                    sharedGroupFactory,
                    secureTransportSettingsProvider,
                    tracer
                )
            );
        }
        return transports;
    }

    @Override
    public Map<String, Supplier<HttpServerTransport>> getSecureHttpTransports(
        Settings settings,
        ThreadPool threadPool,
        BigArrays bigArrays,
        PageCacheRecycler pageCacheRecycler,
        CircuitBreakerService circuitBreakerService,
        NamedXContentRegistry xContentRegistry,
        NetworkService networkService,
        Dispatcher dispatcher,
        ClusterSettings clusterSettings,
        SecureHttpTransportSettingsProvider secureHttpTransportSettingsProvider,
        Tracer tracer
    ) {

        if (SSLConfig.isSslOnlyMode()) {
            return super.getSecureHttpTransports(
                settings,
                threadPool,
                bigArrays,
                pageCacheRecycler,
                circuitBreakerService,
                xContentRegistry,
                networkService,
                dispatcher,
                clusterSettings,
                secureHttpTransportSettingsProvider,
                tracer
            );
        }

        if (!disabled) {
            if (!client && httpSSLEnabled) {

                final ValidatingDispatcher validatingDispatcher = new ValidatingDispatcher(
                    threadPool.getThreadContext(),
                    dispatcher,
                    settings,
                    configPath,
                    evaluateSslExceptionHandler()
                );
                // TODO close odshst
                final SecureNetty4HttpServerTransport odshst = new SecureNetty4HttpServerTransport(
                    migrateSettings(settings),
                    networkService,
                    bigArrays,
                    threadPool,
                    xContentRegistry,
                    validatingDispatcher,
                    clusterSettings,
                    sharedGroupFactory,
                    secureHttpTransportSettingsProvider,
                    tracer
                );

                return Collections.singletonMap("org.opensearch.security.http.SecurityHttpServerTransport", () -> odshst);
            } else if (!client) {
                return Collections.singletonMap(
                    "org.opensearch.security.http.SecurityHttpServerTransport",
                    () -> new NonSslHttpServerTransport(
                        migrateSettings(settings),
                        networkService,
                        bigArrays,
                        threadPool,
                        xContentRegistry,
                        dispatcher,
                        clusterSettings,
                        sharedGroupFactory,
                        secureHttpTransportSettingsProvider,
                        tracer
                    )
                );
            }
        }
        return Collections.emptyMap();
    }

    @Override
    public Collection<Object> createComponents(
        Client localClient,
        ClusterService clusterService,
        ThreadPool threadPool,
        ResourceWatcherService resourceWatcherService,
        ScriptService scriptService,
        NamedXContentRegistry xContentRegistry,
        Environment environment,
        NodeEnvironment nodeEnvironment,
        NamedWriteableRegistry namedWriteableRegistry,
        IndexNameExpressionResolver indexNameExpressionResolver,
        Supplier<RepositoriesService> repositoriesServiceSupplier
    ) {
        SSLConfig.registerClusterSettingsChangeListener(clusterService.getClusterSettings());
        if (SSLConfig.isSslOnlyMode()) {
            return super.createComponents(
                localClient,
                clusterService,
                threadPool,
                resourceWatcherService,
                scriptService,
                xContentRegistry,
                environment,
                nodeEnvironment,
                namedWriteableRegistry,
                indexNameExpressionResolver,
                repositoriesServiceSupplier
            );
        }

        this.threadPool = threadPool;
        this.cs = clusterService;
        this.localClient = localClient;

        final List<Object> components = new ArrayList<Object>();

        if (client || disabled) {
            return components;
        }

        // Register opensearch dynamic settings
        transportPassiveAuthSetting.registerClusterSettingsChangeListener(clusterService.getClusterSettings());
        resourceSharingEnabledSetting.registerClusterSettingsChangeListener(clusterService.getClusterSettings());
        resourceSharingProtectedResourceTypesSetting.registerClusterSettingsChangeListener(clusterService.getClusterSettings());

        final ClusterInfoHolder cih = new ClusterInfoHolder(this.cs.getClusterName().value());
        this.cs.addListener(cih);

        final IndexNameExpressionResolver resolver = new IndexNameExpressionResolver(threadPool.getThreadContext());
        irr = new IndexResolverReplacer(resolver, clusterService::state, cih);

        final String DEFAULT_INTERCLUSTER_REQUEST_EVALUATOR_CLASS = DefaultInterClusterRequestEvaluator.class.getName();
        InterClusterRequestEvaluator interClusterRequestEvaluator = new DefaultInterClusterRequestEvaluator(settings);

        final String className = settings.get(
            ConfigConstants.SECURITY_INTERCLUSTER_REQUEST_EVALUATOR_CLASS,
            DEFAULT_INTERCLUSTER_REQUEST_EVALUATOR_CLASS
        );
        log.debug("Using {} as intercluster request evaluator class", className);
        if (!DEFAULT_INTERCLUSTER_REQUEST_EVALUATOR_CLASS.equals(className)) {
            interClusterRequestEvaluator = ReflectionHelper.instantiateInterClusterRequestEvaluator(className, settings);
        }

        UserFactory userFactory = new UserFactory.Caching(settings);

        final PrivilegesInterceptor privilegesInterceptor;

        namedXContentRegistry.set(xContentRegistry);
        if (SSLConfig.isSslOnlyMode()) {
            auditLog = new NullAuditLog();
            privilegesInterceptor = new PrivilegesInterceptor(resolver, clusterService, localClient, threadPool);
        } else {
            auditLog = new AuditLogImpl(settings, configPath, localClient, threadPool, resolver, clusterService, environment, userFactory);
            privilegesInterceptor = new PrivilegesInterceptorImpl(resolver, clusterService, localClient, threadPool);
        }

        sslExceptionHandler = new AuditLogSslExceptionHandler(auditLog);

        adminDns = new AdminDNs(settings);

        cr = ConfigurationRepository.create(settings, this.configPath, threadPool, localClient, clusterService, auditLog);

        this.passwordHasher = PasswordHasherFactory.createPasswordHasher(settings);

        userService = new UserService(cs, cr, passwordHasher, settings, localClient);

        final XFFResolver xffResolver = new XFFResolver(threadPool);
        backendRegistry = new BackendRegistry(settings, adminDns, xffResolver, auditLog, threadPool, cih);
        backendRegistry.registerClusterSettingsChangeListener(clusterService.getClusterSettings());
        tokenManager = new SecurityTokenManager(cs, threadPool, userService);

        final CompatConfig compatConfig = new CompatConfig(environment, transportPassiveAuthSetting);

        rsIndexHandler = new ResourceSharingIndexHandler(localClient, threadPool, resourcePluginInfo);
        evaluator = new PrivilegesEvaluator(
            clusterService,
            clusterService::state,
            threadPool,
            threadPool.getThreadContext(),
            cr,
            resolver,
            auditLog,
            settings,
            privilegesInterceptor,
            cih,
            irr
        );

        dlsFlsBaseContext = new DlsFlsBaseContext(evaluator, threadPool.getThreadContext(), adminDns);

        if (SSLConfig.isSslOnlyMode()) {
            dlsFlsValve = new DlsFlsRequestValve.NoopDlsFlsRequestValve();
        } else {
            dlsFlsValve = new DlsFlsValveImpl(
                settings,
                localClient,
                clusterService,
                resolver,
                xContentRegistry,
                threadPool,
                dlsFlsBaseContext,
                adminDns,
                resourcePluginInfo,
                resourceSharingEnabledSetting,
                resourceSharingProtectedResourceTypesSetting
            );
            cr.subscribeOnChange(configMap -> { ((DlsFlsValveImpl) dlsFlsValve).updateConfiguration(cr.getConfiguration(CType.ROLES)); });
        }

        resourceAccessHandler = new ResourceAccessHandler(threadPool, rsIndexHandler, adminDns, evaluator, resourcePluginInfo);

        // CS-SUPPRESS-SINGLE: RegexpSingleline get Resource Sharing Extensions
        // Assign resource sharing client to each extension
        // Using the non-gated client (i.e. no additional permissions required)
        ResourceSharingClient resourceAccessControlClient = new ResourceAccessControlClient(
            resourceAccessHandler,
            resourcePluginInfo,
            resourceSharingProtectedResourceTypesSetting
        );
        resourcePluginInfo.setResourceSharingClient(resourceAccessControlClient);
        resourcePluginInfo.getResourceSharingExtensions().forEach(extension -> {
            extension.assignResourceSharingClient(resourceAccessControlClient);
        });
        components.add(resourcePluginInfo);
        components.add(resourceAccessHandler);
        // CS-ENFORCE-SINGLE

        resourceAccessEvaluator = new ResourceAccessEvaluator(
            resourcePluginInfo,
            resourceAccessHandler,
            resourceSharingEnabledSetting,
            resourceSharingProtectedResourceTypesSetting
        );

        sf = new SecurityFilter(
            settings,
            evaluator,
            adminDns,
            dlsFlsValve,
            auditLog,
            threadPool,
            cs,
            cih,
            compatConfig,
            irr,
            xffResolver,
            resourceAccessEvaluator
        );

        final String principalExtractorClass = settings.get(SSLConfigConstants.SECURITY_SSL_TRANSPORT_PRINCIPAL_EXTRACTOR_CLASS, null);

        if (principalExtractorClass == null) {
            principalExtractor = new DefaultPrincipalExtractor();
        } else {
            principalExtractor = ReflectionHelper.instantiatePrincipalExtractor(principalExtractorClass);
        }

        restLayerEvaluator = new RestLayerPrivilegesEvaluator(evaluator);

        securityRestHandler = new SecurityRestFilter(
            backendRegistry,
            restLayerEvaluator,
            auditLog,
            threadPool,
            principalExtractor,
            settings,
            configPath,
            compatConfig
        );
        dcf = new DynamicConfigFactory(cr, settings, configPath, localClient, threadPool, cih, passwordHasher);
        dcf.registerDCFListener(backendRegistry);
        dcf.registerDCFListener(compatConfig);
        dcf.registerDCFListener(irr);
        dcf.registerDCFListener(xffResolver);
        dcf.registerDCFListener(evaluator);
        dcf.registerDCFListener(securityRestHandler);
        dcf.registerDCFListener(tokenManager);
        if (!(auditLog instanceof NullAuditLog)) {
            // Don't register if advanced modules is disabled in which case auditlog is instance of NullAuditLog
            dcf.registerDCFListener(auditLog);
        }

        cr.setDynamicConfigFactory(dcf);

        si = new SecurityInterceptor(
            settings,
            threadPool,
            backendRegistry,
            auditLog,
            principalExtractor,
            interClusterRequestEvaluator,
            cs,
            Objects.requireNonNull(sslExceptionHandler),
            Objects.requireNonNull(cih),
            SSLConfig,
            OpenSearchSecurityPlugin::isActionTraceEnabled,
            userFactory
        );
        components.add(principalExtractor);

        // NOTE: We need to create DefaultInterClusterRequestEvaluator before creating ConfigurationRepository since the latter requires
        // security index to be accessible which means
        // communication with other nodes is already up. However for the communication to be up, there needs to be trusted nodes_dn. Hence
        // the base values from opensearch.yml
        // is used to first establish trust between same cluster nodes and there after dynamic config is loaded if enabled.
        if (DEFAULT_INTERCLUSTER_REQUEST_EVALUATOR_CLASS.equals(className)) {
            DefaultInterClusterRequestEvaluator e = (DefaultInterClusterRequestEvaluator) interClusterRequestEvaluator;
            e.subscribeForChanges(dcf);
        }

        components.add(adminDns);
        components.add(cr);
        components.add(xffResolver);
        components.add(backendRegistry);
        components.add(evaluator);
        components.add(restLayerEvaluator);
        components.add(si);
        components.add(dcf);
        components.add(userService);
        components.add(passwordHasher);

        components.add(sslSettingsManager);
        if (isSslCertReloadEnabled(settings) && sslCertificatesHotReloadEnabled(settings)) {
            throw new OpenSearchException(
                "Either "
                    + SECURITY_SSL_CERT_RELOAD_ENABLED
                    + " or "
                    + SECURITY_SSL_CERTIFICATES_HOT_RELOAD_ENABLED
                    + " can be set to true, but not both."
            );
        }

        if (sslCertificatesHotReloadEnabled(settings) && !isSslCertReloadEnabled(settings)) {
            sslSettingsManager.addSslConfigurationsChangeListener(resourceWatcherService);
        }

        final var allowDefaultInit = settings.getAsBoolean(SECURITY_ALLOW_DEFAULT_INIT_SECURITYINDEX, false);
        final var useClusterState = useClusterStateToInitSecurityConfig(settings);
        if (!SSLConfig.isSslOnlyMode() && !isDisabled(settings) && allowDefaultInit && useClusterState) {
            clusterService.addListener(cr);
        }
        return components;
    }

    @Override
    public List<NamedWriteableRegistry.Entry> getNamedWriteables() {
        return List.of(
            new NamedWriteableRegistry.Entry(ClusterState.Custom.class, SecurityMetadata.TYPE, SecurityMetadata::new),
            new NamedWriteableRegistry.Entry(NamedDiff.class, SecurityMetadata.TYPE, SecurityMetadata::readDiffFrom)
        );
    }

    @Override
    public Settings additionalSettings() {

        if (disabled) {
            return Settings.EMPTY;
        }

        final Settings.Builder builder = Settings.builder();

        builder.put(super.additionalSettings());

        if (!SSLConfig.isSslOnlyMode()) {
            builder.put(NetworkModule.TRANSPORT_TYPE_KEY, "org.opensearch.security.ssl.http.netty.SecuritySSLNettyTransport");
            builder.put(NetworkModule.HTTP_TYPE_KEY, "org.opensearch.security.http.SecurityHttpServerTransport");
        }
        return builder.build();
    }

    @Override
    public List<Setting<?>> getSettings() {
        List<Setting<?>> settings = new ArrayList<Setting<?>>();
        settings.addAll(super.getSettings());

        settings.add(Setting.boolSetting(ConfigConstants.SECURITY_SSL_ONLY, false, Property.NodeScope, Property.Filtered));

        // currently dual mode is supported only when ssl_only is enabled, but this stance would change in future
        settings.add(SecuritySettings.SSL_DUAL_MODE_SETTING);
        settings.add(SecuritySettings.LEGACY_OPENDISTRO_SSL_DUAL_MODE_SETTING);

        // Protected index settings
        settings.add(
            Setting.boolSetting(
                ConfigConstants.SECURITY_PROTECTED_INDICES_ENABLED_KEY,
                ConfigConstants.SECURITY_PROTECTED_INDICES_ENABLED_DEFAULT,
                Property.NodeScope,
                Property.Filtered,
                Property.Final
            )
        );
        settings.add(
            Setting.listSetting(
                ConfigConstants.SECURITY_PROTECTED_INDICES_KEY,
                ConfigConstants.SECURITY_PROTECTED_INDICES_DEFAULT,
                Function.identity(),
                Property.NodeScope,
                Property.Filtered,
                Property.Final
            )
        );
        settings.add(
            Setting.listSetting(
                ConfigConstants.SECURITY_PROTECTED_INDICES_ROLES_KEY,
                ConfigConstants.SECURITY_PROTECTED_INDICES_ROLES_DEFAULT,
                Function.identity(),
                Property.NodeScope,
                Property.Filtered,
                Property.Final
            )
        );

        // System index settings
        settings.add(
            Setting.boolSetting(
                ConfigConstants.SECURITY_SYSTEM_INDICES_ENABLED_KEY,
                ConfigConstants.SECURITY_SYSTEM_INDICES_ENABLED_DEFAULT,
                Property.NodeScope,
                Property.Filtered,
                Property.Final
            )
        );
        settings.add(
            Setting.listSetting(
                ConfigConstants.SECURITY_SYSTEM_INDICES_KEY,
                ConfigConstants.SECURITY_SYSTEM_INDICES_DEFAULT,
                Function.identity(),
                Property.NodeScope,
                Property.Filtered,
                Property.Final
            )
        );

        settings.add(
            Setting.simpleString(
                ConfigConstants.SECURITY_PASSWORD_HASHING_ALGORITHM,
                ConfigConstants.SECURITY_PASSWORD_HASHING_ALGORITHM_DEFAULT,
                Property.NodeScope,
                Property.Final
            )
        );

        settings.add(
            Setting.intSetting(
                ConfigConstants.SECURITY_PASSWORD_HASHING_BCRYPT_ROUNDS,
                ConfigConstants.SECURITY_PASSWORD_HASHING_BCRYPT_ROUNDS_DEFAULT,
                Property.NodeScope,
                Property.Final
            )
        );

        settings.add(
            Setting.simpleString(
                ConfigConstants.SECURITY_PASSWORD_HASHING_BCRYPT_MINOR,
                ConfigConstants.SECURITY_PASSWORD_HASHING_BCRYPT_MINOR_DEFAULT,
                Property.NodeScope,
                Property.Final
            )
        );

        settings.add(
            Setting.intSetting(
                ConfigConstants.SECURITY_PASSWORD_HASHING_PBKDF2_ITERATIONS,
                ConfigConstants.SECURITY_PASSWORD_HASHING_PBKDF2_ITERATIONS_DEFAULT,
                Property.NodeScope,
                Property.Final
            )
        );

        settings.add(
            Setting.intSetting(
                ConfigConstants.SECURITY_PASSWORD_HASHING_PBKDF2_LENGTH,
                ConfigConstants.SECURITY_PASSWORD_HASHING_PBKDF2_LENGTH_DEFAULT,
                Property.NodeScope,
                Property.Final
            )
        );

        settings.add(
            Setting.simpleString(
                ConfigConstants.SECURITY_PASSWORD_HASHING_PBKDF2_FUNCTION,
                ConfigConstants.SECURITY_PASSWORD_HASHING_PBKDF2_FUNCTION_DEFAULT,
                Property.NodeScope,
                Property.Final
            )
        );

        settings.add(
            Setting.intSetting(
                ConfigConstants.SECURITY_PASSWORD_HASHING_ARGON2_ITERATIONS,
                ConfigConstants.SECURITY_PASSWORD_HASHING_ARGON2_ITERATIONS_DEFAULT,
                Property.NodeScope,
                Property.Final
            )
        );
        settings.add(
            Setting.intSetting(
                ConfigConstants.SECURITY_PASSWORD_HASHING_ARGON2_MEMORY,
                ConfigConstants.SECURITY_PASSWORD_HASHING_ARGON2_MEMORY_DEFAULT,
                Property.NodeScope,
                Property.Final
            )
        );
        settings.add(
            Setting.intSetting(
                ConfigConstants.SECURITY_PASSWORD_HASHING_ARGON2_PARALLELISM,
                ConfigConstants.SECURITY_PASSWORD_HASHING_ARGON2_PARALLELISM_DEFAULT,
                Property.NodeScope,
                Property.Final
            )
        );
        settings.add(
            Setting.intSetting(
                ConfigConstants.SECURITY_PASSWORD_HASHING_ARGON2_LENGTH,
                ConfigConstants.SECURITY_PASSWORD_HASHING_ARGON2_LENGTH_DEFAULT,
                Property.NodeScope,
                Property.Final
            )
        );
        settings.add(
            Setting.simpleString(
                ConfigConstants.SECURITY_PASSWORD_HASHING_ARGON2_TYPE,
                ConfigConstants.SECURITY_PASSWORD_HASHING_ARGON2_TYPE_DEFAULT,
                Property.NodeScope,
                Property.Final
            )
        );
        settings.add(
            Setting.intSetting(
                ConfigConstants.SECURITY_PASSWORD_HASHING_ARGON2_VERSION,
                ConfigConstants.SECURITY_PASSWORD_HASHING_ARGON2_VERSION_DEFAULT,
                Property.NodeScope,
                Property.Final
            )
        );

        if (!SSLConfig.isSslOnlyMode()) {
            settings.add(
                Setting.listSetting(
                    ConfigConstants.SECURITY_AUTHCZ_ADMIN_DN,
                    Collections.emptyList(),
                    Function.identity(),
                    Property.NodeScope
                )
            ); // not filtered here

            settings.add(Setting.simpleString(ConfigConstants.SECURITY_CONFIG_INDEX_NAME, Property.NodeScope, Property.Filtered));
            settings.add(Setting.groupSetting(ConfigConstants.SECURITY_AUTHCZ_IMPERSONATION_DN + ".", Property.NodeScope)); // not filtered
                                                                                                                            // here

            settings.add(Setting.simpleString(ConfigConstants.SECURITY_CERT_OID, Property.NodeScope, Property.Filtered));

            settings.add(
                Setting.simpleString(
                    ConfigConstants.SECURITY_CERT_INTERCLUSTER_REQUEST_EVALUATOR_CLASS,
                    Property.NodeScope,
                    Property.Filtered
                )
            );
            settings.add(
                Setting.listSetting(ConfigConstants.SECURITY_NODES_DN, Collections.emptyList(), Function.identity(), Property.NodeScope)
            );// not filtered here

            settings.add(Setting.boolSetting(ConfigConstants.SECURITY_NODES_DN_DYNAMIC_CONFIG_ENABLED, false, Property.NodeScope));// not
                                                                                                                                   // filtered
                                                                                                                                   // here

            settings.add(
                Setting.boolSetting(
                    ConfigConstants.SECURITY_ENABLE_SNAPSHOT_RESTORE_PRIVILEGE,
                    ConfigConstants.SECURITY_DEFAULT_ENABLE_SNAPSHOT_RESTORE_PRIVILEGE,
                    Property.NodeScope,
                    Property.Filtered
                )
            );
            settings.add(
                Setting.boolSetting(
                    ConfigConstants.SECURITY_CHECK_SNAPSHOT_RESTORE_WRITE_PRIVILEGES,
                    ConfigConstants.SECURITY_DEFAULT_CHECK_SNAPSHOT_RESTORE_WRITE_PRIVILEGES,
                    Property.NodeScope,
                    Property.Filtered
                )
            );

            settings.add(Setting.boolSetting(ConfigConstants.SECURITY_DISABLED, false, Property.NodeScope, Property.Filtered));

            settings.add(SecuritySettings.CACHE_TTL_SETTING);

            // Security
            settings.add(
                Setting.boolSetting(ConfigConstants.SECURITY_ADVANCED_MODULES_ENABLED, true, Property.NodeScope, Property.Filtered)
            );
            settings.add(
                Setting.boolSetting(ConfigConstants.SECURITY_ALLOW_UNSAFE_DEMOCERTIFICATES, false, Property.NodeScope, Property.Filtered)
            );
            settings.add(Setting.boolSetting(SECURITY_ALLOW_DEFAULT_INIT_SECURITYINDEX, false, Property.NodeScope, Property.Filtered));
            settings.add(Setting.boolSetting(SECURITY_ALLOW_DEFAULT_INIT_USE_CLUSTER_STATE, false, Property.NodeScope, Property.Filtered));
            settings.add(
                Setting.boolSetting(
                    ConfigConstants.SECURITY_BACKGROUND_INIT_IF_SECURITYINDEX_NOT_EXIST,
                    true,
                    Property.NodeScope,
                    Property.Filtered
                )
            );
            settings.add(
                Setting.boolSetting(ConfigConstants.SECURITY_DFM_EMPTY_OVERRIDES_ALL, false, Property.NodeScope, Property.Filtered)
            );
            settings.add(Setting.groupSetting(ConfigConstants.SECURITY_AUTHCZ_REST_IMPERSONATION_USERS + ".", Property.NodeScope)); // not
                                                                                                                                    // filtered
                                                                                                                                    // here

            settings.add(Setting.simpleString(ConfigConstants.SECURITY_ROLES_MAPPING_RESOLUTION, Property.NodeScope, Property.Filtered));
            settings.add(
                Setting.boolSetting(ConfigConstants.SECURITY_DISABLE_ENVVAR_REPLACEMENT, false, Property.NodeScope, Property.Filtered)
            );

            // Security - Audit
            settings.add(Setting.simpleString(ConfigConstants.SECURITY_AUDIT_TYPE_DEFAULT, Property.NodeScope, Property.Filtered));
            settings.add(Setting.groupSetting(ConfigConstants.SECURITY_AUDIT_CONFIG_ROUTES + ".", Property.NodeScope));
            settings.add(Setting.groupSetting(ConfigConstants.SECURITY_AUDIT_CONFIG_ENDPOINTS + ".", Property.NodeScope));
            settings.add(Setting.intSetting(ConfigConstants.SECURITY_AUDIT_THREADPOOL_SIZE, 10, Property.NodeScope, Property.Filtered));
            settings.add(
                Setting.intSetting(
                    ConfigConstants.SECURITY_AUDIT_THREADPOOL_MAX_QUEUE_LEN,
                    100 * 1000,
                    Property.NodeScope,
                    Property.Filtered
                )
            );
            settings.add(
                Setting.boolSetting(ConfigConstants.OPENDISTRO_SECURITY_AUDIT_LOG_REQUEST_BODY, true, Property.NodeScope, Property.Filtered)
            );
            settings.add(
                Setting.boolSetting(ConfigConstants.OPENDISTRO_SECURITY_AUDIT_RESOLVE_INDICES, true, Property.NodeScope, Property.Filtered)
            );
            settings.add(
                Setting.boolSetting(ConfigConstants.OPENDISTRO_SECURITY_AUDIT_ENABLE_REST, true, Property.NodeScope, Property.Filtered)
            );
            settings.add(
                Setting.boolSetting(ConfigConstants.OPENDISTRO_SECURITY_AUDIT_ENABLE_TRANSPORT, true, Property.NodeScope, Property.Filtered)
            );
            settings.add(
                Setting.simpleString(ConfigConstants.SECURITY_MASKED_FIELDS_ALGORITHM_DEFAULT, Property.NodeScope, Property.Filtered)
            );
            final List<String> disabledCategories = new ArrayList<String>(2);
            disabledCategories.add("AUTHENTICATED");
            disabledCategories.add("GRANTED_PRIVILEGES");
            settings.add(
                Setting.listSetting(
                    ConfigConstants.OPENDISTRO_SECURITY_AUDIT_CONFIG_DISABLED_TRANSPORT_CATEGORIES,
                    disabledCategories,
                    Function.identity(),
                    Property.NodeScope
                )
            ); // not filtered here
            settings.add(
                Setting.listSetting(
                    ConfigConstants.OPENDISTRO_SECURITY_AUDIT_CONFIG_DISABLED_REST_CATEGORIES,
                    disabledCategories,
                    Function.identity(),
                    Property.NodeScope
                )
            ); // not filtered here
            final List<String> ignoredUsers = new ArrayList<String>(2);
            ignoredUsers.add("kibanaserver");
            settings.add(
                Setting.listSetting(
                    ConfigConstants.OPENDISTRO_SECURITY_AUDIT_IGNORE_USERS,
                    ignoredUsers,
                    Function.identity(),
                    Property.NodeScope
                )
            );
            settings.add(
                Setting.listSetting(
                    ConfigConstants.OPENDISTRO_SECURITY_AUDIT_IGNORE_REQUESTS,
                    Collections.emptyList(),
                    Function.identity(),
                    Property.NodeScope
                )
            ); // not filtered here
            settings.add(
                Setting.listSetting(
                    ConfigConstants.SECURITY_AUDIT_IGNORE_HEADERS,
                    Collections.emptyList(),
                    Function.identity(),
                    Property.NodeScope
                )
            );
            settings.add(
                Setting.boolSetting(
                    ConfigConstants.OPENDISTRO_SECURITY_AUDIT_RESOLVE_BULK_REQUESTS,
                    false,
                    Property.NodeScope,
                    Property.Filtered
                )
            );
            settings.add(
                Setting.boolSetting(
                    ConfigConstants.OPENDISTRO_SECURITY_AUDIT_EXCLUDE_SENSITIVE_HEADERS,
                    true,
                    Property.NodeScope,
                    Property.Filtered
                )
            );

            final BiFunction<String, Boolean, Setting<Boolean>> boolSettingNodeScopeFiltered = (
                String keyWithNamespace,
                Boolean value) -> Setting.boolSetting(keyWithNamespace, value, Property.NodeScope, Property.Filtered);

            Arrays.stream(FilterEntries.values()).map(filterEntry -> {
                switch (filterEntry) {
                    case DISABLE_REST_CATEGORIES:
                    case DISABLE_TRANSPORT_CATEGORIES:
                        return Setting.listSetting(
                            filterEntry.getKeyWithNamespace(),
                            disabledCategories,
                            Function.identity(),
                            Property.NodeScope
                        );
                    case IGNORE_REQUESTS:
                    case IGNORE_HEADERS:
                        return Setting.listSetting(
                            filterEntry.getKeyWithNamespace(),
                            Collections.emptyList(),
                            Function.identity(),
                            Property.NodeScope
                        );
                    case IGNORE_USERS:
                        return Setting.listSetting(
                            filterEntry.getKeyWithNamespace(),
                            ignoredUsers,
                            Function.identity(),
                            Property.NodeScope
                        );
                    // All boolean settings with default of true
                    case ENABLE_REST:
                    case ENABLE_TRANSPORT:
                    case EXCLUDE_SENSITIVE_HEADERS:
                    case LOG_REQUEST_BODY:
                    case RESOLVE_INDICES:
                        return boolSettingNodeScopeFiltered.apply(filterEntry.getKeyWithNamespace(), true);
                    case RESOLVE_BULK_REQUESTS:
                        return boolSettingNodeScopeFiltered.apply(filterEntry.getKeyWithNamespace(), false);
                    default:
                        throw new RuntimeException("Please add support for new FilterEntries value '" + filterEntry.name() + "'");
                }
            }).forEach(settings::add);

            // Security - Audit - Sink
            settings.add(
                Setting.simpleString(
                    ConfigConstants.SECURITY_AUDIT_CONFIG_DEFAULT_PREFIX + ConfigConstants.SECURITY_AUDIT_OPENSEARCH_INDEX,
                    Property.NodeScope,
                    Property.Filtered
                )
            );
            settings.add(
                Setting.simpleString(
                    ConfigConstants.SECURITY_AUDIT_CONFIG_DEFAULT_PREFIX + ConfigConstants.SECURITY_AUDIT_OPENSEARCH_TYPE,
                    Property.NodeScope,
                    Property.Filtered
                )
            );

            // Internal OpenSearch DataStream
            settings.add(
                Setting.simpleString(
                    ConfigConstants.SECURITY_AUDIT_CONFIG_DEFAULT_PREFIX + ConfigConstants.SECURITY_AUDIT_OPENSEARCH_DATASTREAM_NAME,
                    Property.NodeScope,
                    Property.Filtered
                )
            );
            settings.add(
                Setting.boolSetting(
                    ConfigConstants.SECURITY_AUDIT_CONFIG_DEFAULT_PREFIX
                        + ConfigConstants.SECURITY_AUDIT_OPENSEARCH_DATASTREAM_TEMPLATE_MANAGE,
                    true,
                    Property.NodeScope,
                    Property.Filtered
                )
            );
            settings.add(
                Setting.simpleString(
                    ConfigConstants.SECURITY_AUDIT_CONFIG_DEFAULT_PREFIX
                        + ConfigConstants.SECURITY_AUDIT_OPENSEARCH_DATASTREAM_TEMPLATE_NAME,
                    Property.NodeScope,
                    Property.Filtered
                )
            );
            settings.add(
                Setting.intSetting(
                    ConfigConstants.SECURITY_AUDIT_CONFIG_DEFAULT_PREFIX
                        + ConfigConstants.SECURITY_AUDIT_OPENSEARCH_DATASTREAM_TEMPLATE_NUMBER_OF_SHARDS,
                    1,
                    Property.NodeScope,
                    Property.Filtered
                )
            );
            settings.add(
                Setting.intSetting(
                    ConfigConstants.SECURITY_AUDIT_CONFIG_DEFAULT_PREFIX
                        + ConfigConstants.SECURITY_AUDIT_OPENSEARCH_DATASTREAM_TEMPLATE_NUMBER_OF_REPLICAS,
                    0,
                    Property.NodeScope,
                    Property.Filtered
                )
            );

            // External OpenSearch
            settings.add(
                Setting.listSetting(
                    ConfigConstants.SECURITY_AUDIT_CONFIG_DEFAULT_PREFIX
                        + ConfigConstants.SECURITY_AUDIT_EXTERNAL_OPENSEARCH_HTTP_ENDPOINTS,
                    Lists.newArrayList("localhost:9200"),
                    Function.identity(),
                    Property.NodeScope
                )
            ); // not filtered here
            settings.add(
                Setting.simpleString(
                    ConfigConstants.SECURITY_AUDIT_CONFIG_DEFAULT_PREFIX + ConfigConstants.SECURITY_AUDIT_EXTERNAL_OPENSEARCH_USERNAME,
                    Property.NodeScope,
                    Property.Filtered
                )
            );
            settings.add(
                Setting.simpleString(
                    ConfigConstants.SECURITY_AUDIT_CONFIG_DEFAULT_PREFIX + ConfigConstants.SECURITY_AUDIT_EXTERNAL_OPENSEARCH_PASSWORD,
                    Property.NodeScope,
                    Property.Filtered
                )
            );
            settings.add(
                Setting.boolSetting(
                    ConfigConstants.SECURITY_AUDIT_CONFIG_DEFAULT_PREFIX + ConfigConstants.SECURITY_AUDIT_EXTERNAL_OPENSEARCH_ENABLE_SSL,
                    false,
                    Property.NodeScope,
                    Property.Filtered
                )
            );
            settings.add(
                Setting.boolSetting(
                    ConfigConstants.SECURITY_AUDIT_CONFIG_DEFAULT_PREFIX
                        + ConfigConstants.SECURITY_AUDIT_EXTERNAL_OPENSEARCH_VERIFY_HOSTNAMES,
                    true,
                    Property.NodeScope,
                    Property.Filtered
                )
            );
            settings.add(
                Setting.boolSetting(
                    ConfigConstants.SECURITY_AUDIT_CONFIG_DEFAULT_PREFIX
                        + ConfigConstants.SECURITY_AUDIT_EXTERNAL_OPENSEARCH_ENABLE_SSL_CLIENT_AUTH,
                    false,
                    Property.NodeScope,
                    Property.Filtered
                )
            );
            settings.add(
                Setting.simpleString(
                    ConfigConstants.SECURITY_AUDIT_CONFIG_DEFAULT_PREFIX
                        + ConfigConstants.SECURITY_AUDIT_EXTERNAL_OPENSEARCH_PEMCERT_CONTENT,
                    Property.NodeScope,
                    Property.Filtered
                )
            );
            settings.add(
                Setting.simpleString(
                    ConfigConstants.SECURITY_AUDIT_CONFIG_DEFAULT_PREFIX
                        + ConfigConstants.SECURITY_AUDIT_EXTERNAL_OPENSEARCH_PEMCERT_FILEPATH,
                    Property.NodeScope,
                    Property.Filtered
                )
            );
            settings.add(
                Setting.simpleString(
                    ConfigConstants.SECURITY_AUDIT_CONFIG_DEFAULT_PREFIX
                        + ConfigConstants.SECURITY_AUDIT_EXTERNAL_OPENSEARCH_PEMKEY_CONTENT,
                    Property.NodeScope,
                    Property.Filtered
                )
            );
            settings.add(
                Setting.simpleString(
                    ConfigConstants.SECURITY_AUDIT_CONFIG_DEFAULT_PREFIX
                        + ConfigConstants.SECURITY_AUDIT_EXTERNAL_OPENSEARCH_PEMKEY_FILEPATH,
                    Property.NodeScope,
                    Property.Filtered
                )
            );
            settings.add(
                Setting.simpleString(
                    ConfigConstants.SECURITY_AUDIT_CONFIG_DEFAULT_PREFIX
                        + ConfigConstants.SECURITY_AUDIT_EXTERNAL_OPENSEARCH_PEMKEY_PASSWORD,
                    Property.NodeScope,
                    Property.Filtered
                )
            );
            settings.add(
                Setting.simpleString(
                    ConfigConstants.SECURITY_AUDIT_CONFIG_DEFAULT_PREFIX
                        + ConfigConstants.SECURITY_AUDIT_EXTERNAL_OPENSEARCH_PEMTRUSTEDCAS_CONTENT,
                    Property.NodeScope,
                    Property.Filtered
                )
            );
            settings.add(
                Setting.simpleString(
                    ConfigConstants.SECURITY_AUDIT_CONFIG_DEFAULT_PREFIX
                        + ConfigConstants.SECURITY_AUDIT_EXTERNAL_OPENSEARCH_PEMTRUSTEDCAS_FILEPATH,
                    Property.NodeScope,
                    Property.Filtered
                )
            );
            settings.add(
                Setting.simpleString(
                    ConfigConstants.SECURITY_AUDIT_CONFIG_DEFAULT_PREFIX
                        + ConfigConstants.SECURITY_AUDIT_EXTERNAL_OPENSEARCH_JKS_CERT_ALIAS,
                    Property.NodeScope,
                    Property.Filtered
                )
            );
            settings.add(
                Setting.listSetting(
                    ConfigConstants.SECURITY_AUDIT_CONFIG_DEFAULT_PREFIX
                        + ConfigConstants.SECURITY_AUDIT_EXTERNAL_OPENSEARCH_ENABLED_SSL_CIPHERS,
                    Collections.emptyList(),
                    Function.identity(),
                    Property.NodeScope
                )
            );// not filtered here
            settings.add(
                Setting.listSetting(
                    ConfigConstants.SECURITY_AUDIT_CONFIG_DEFAULT_PREFIX
                        + ConfigConstants.SECURITY_AUDIT_EXTERNAL_OPENSEARCH_ENABLED_SSL_PROTOCOLS,
                    Collections.emptyList(),
                    Function.identity(),
                    Property.NodeScope
                )
            );// not filtered here

            // Webhooks
            settings.add(
                Setting.simpleString(
                    ConfigConstants.SECURITY_AUDIT_CONFIG_DEFAULT_PREFIX + ConfigConstants.SECURITY_AUDIT_WEBHOOK_URL,
                    Property.NodeScope,
                    Property.Filtered
                )
            );
            settings.add(
                Setting.simpleString(
                    ConfigConstants.SECURITY_AUDIT_CONFIG_DEFAULT_PREFIX + ConfigConstants.SECURITY_AUDIT_WEBHOOK_FORMAT,
                    Property.NodeScope,
                    Property.Filtered
                )
            );
            settings.add(
                Setting.boolSetting(
                    ConfigConstants.SECURITY_AUDIT_CONFIG_DEFAULT_PREFIX + ConfigConstants.SECURITY_AUDIT_WEBHOOK_SSL_VERIFY,
                    true,
                    Property.NodeScope,
                    Property.Filtered
                )
            );
            settings.add(
                Setting.simpleString(
                    ConfigConstants.SECURITY_AUDIT_CONFIG_DEFAULT_PREFIX + ConfigConstants.SECURITY_AUDIT_WEBHOOK_PEMTRUSTEDCAS_FILEPATH,
                    Property.NodeScope,
                    Property.Filtered
                )
            );
            settings.add(
                Setting.simpleString(
                    ConfigConstants.SECURITY_AUDIT_CONFIG_DEFAULT_PREFIX + ConfigConstants.SECURITY_AUDIT_WEBHOOK_PEMTRUSTEDCAS_CONTENT,
                    Property.NodeScope,
                    Property.Filtered
                )
            );

            // Log4j
            settings.add(
                Setting.simpleString(
                    ConfigConstants.SECURITY_AUDIT_CONFIG_DEFAULT_PREFIX + ConfigConstants.SECURITY_AUDIT_LOG4J_LOGGER_NAME,
                    Property.NodeScope,
                    Property.Filtered
                )
            );
            settings.add(
                Setting.simpleString(
                    ConfigConstants.SECURITY_AUDIT_CONFIG_DEFAULT_PREFIX + ConfigConstants.SECURITY_AUDIT_LOG4J_LEVEL,
                    Property.NodeScope,
                    Property.Filtered
                )
            );

            // Kerberos
            settings.add(Setting.simpleString(ConfigConstants.SECURITY_KERBEROS_KRB5_FILEPATH, Property.NodeScope, Property.Filtered));
            settings.add(
                Setting.simpleString(ConfigConstants.SECURITY_KERBEROS_ACCEPTOR_KEYTAB_FILEPATH, Property.NodeScope, Property.Filtered)
            );
            settings.add(Setting.simpleString(ConfigConstants.SECURITY_KERBEROS_ACCEPTOR_PRINCIPAL, Property.NodeScope, Property.Filtered));

            // OpenSearch Security - REST API
            settings.add(
                Setting.listSetting(
                    ConfigConstants.SECURITY_RESTAPI_ROLES_ENABLED,
                    Collections.emptyList(),
                    Function.identity(),
                    Property.NodeScope
                )
            ); // not filtered here
            settings.add(Setting.groupSetting(ConfigConstants.SECURITY_RESTAPI_ENDPOINTS_DISABLED + ".", Property.NodeScope));
            settings.add(Setting.boolSetting(ConfigConstants.SECURITY_RESTAPI_ADMIN_ENABLED, false, Property.NodeScope, Property.Filtered));

            settings.add(
                Setting.simpleString(ConfigConstants.SECURITY_RESTAPI_PASSWORD_VALIDATION_REGEX, Property.NodeScope, Property.Filtered)
            );
            settings.add(
                Setting.simpleString(
                    ConfigConstants.SECURITY_RESTAPI_PASSWORD_VALIDATION_ERROR_MESSAGE,
                    Property.NodeScope,
                    Property.Filtered
                )
            );

            settings.add(
                Setting.intSetting(ConfigConstants.SECURITY_RESTAPI_PASSWORD_MIN_LENGTH, -1, -1, Property.NodeScope, Property.Filtered)
            );
            settings.add(
                Setting.simpleString(
                    ConfigConstants.SECURITY_RESTAPI_PASSWORD_SCORE_BASED_VALIDATION_STRENGTH,
                    PasswordValidator.ScoreStrength.STRONG.name(),
                    PasswordValidator.ScoreStrength::fromConfiguration,
                    Property.NodeScope,
                    Property.Filtered
                )
            );

            // Compliance
            settings.add(
                Setting.listSetting(
                    ConfigConstants.OPENDISTRO_SECURITY_COMPLIANCE_HISTORY_WRITE_WATCHED_INDICES,
                    Collections.emptyList(),
                    Function.identity(),
                    Property.NodeScope
                )
            ); // not filtered here
            settings.add(
                Setting.listSetting(
                    ConfigConstants.OPENDISTRO_SECURITY_COMPLIANCE_HISTORY_READ_WATCHED_FIELDS,
                    Collections.emptyList(),
                    Function.identity(),
                    Property.NodeScope
                )
            ); // not filtered here
            settings.add(
                Setting.boolSetting(
                    ConfigConstants.OPENDISTRO_SECURITY_COMPLIANCE_HISTORY_WRITE_METADATA_ONLY,
                    false,
                    Property.NodeScope,
                    Property.Filtered
                )
            );
            settings.add(
                Setting.boolSetting(
                    ConfigConstants.OPENDISTRO_SECURITY_COMPLIANCE_HISTORY_READ_METADATA_ONLY,
                    false,
                    Property.NodeScope,
                    Property.Filtered
                )
            );
            settings.add(
                Setting.boolSetting(
                    ConfigConstants.OPENDISTRO_SECURITY_COMPLIANCE_HISTORY_WRITE_LOG_DIFFS,
                    false,
                    Property.NodeScope,
                    Property.Filtered
                )
            );
            settings.add(
                Setting.boolSetting(
                    ConfigConstants.OPENDISTRO_SECURITY_COMPLIANCE_HISTORY_EXTERNAL_CONFIG_ENABLED,
                    false,
                    Property.NodeScope,
                    Property.Filtered
                )
            );
            settings.add(
                Setting.listSetting(
                    ConfigConstants.OPENDISTRO_SECURITY_COMPLIANCE_HISTORY_READ_IGNORE_USERS,
                    Collections.emptyList(),
                    Function.identity(),
                    Property.NodeScope
                )
            ); // not filtered here
            settings.add(
                Setting.listSetting(
                    ConfigConstants.OPENDISTRO_SECURITY_COMPLIANCE_HISTORY_WRITE_IGNORE_USERS,
                    Collections.emptyList(),
                    Function.identity(),
                    Property.NodeScope
                )
            ); // not filtered here
            settings.add(
                Setting.boolSetting(
                    ConfigConstants.SECURITY_COMPLIANCE_DISABLE_ANONYMOUS_AUTHENTICATION,
                    false,
                    Property.NodeScope,
                    Property.Filtered
                )
            );
            settings.add(
                Setting.listSetting(
                    ConfigConstants.SECURITY_COMPLIANCE_IMMUTABLE_INDICES,
                    Collections.emptyList(),
                    Function.identity(),
                    Property.NodeScope
                )
            ); // not filtered here
            settings.add(Setting.simpleString(ConfigConstants.SECURITY_COMPLIANCE_SALT, Property.NodeScope, Property.Filtered));
            settings.add(
                Setting.boolSetting(
                    ConfigConstants.SECURITY_COMPLIANCE_HISTORY_INTERNAL_CONFIG_ENABLED,
                    false,
                    Property.NodeScope,
                    Property.Filtered
                )
            );
            settings.add(transportPassiveAuthSetting.getDynamicSetting());

            settings.add(
                Setting.boolSetting(
                    ConfigConstants.SECURITY_FILTER_SECURITYINDEX_FROM_ALL_REQUESTS,
                    false,
                    Property.NodeScope,
                    Property.Filtered
                )
            );

            // compat
            settings.add(
                Setting.boolSetting(
                    ConfigConstants.SECURITY_UNSUPPORTED_DISABLE_INTERTRANSPORT_AUTH_INITIALLY,
                    false,
                    Property.NodeScope,
                    Property.Filtered
                )
            );
            settings.add(
                Setting.boolSetting(
                    ConfigConstants.SECURITY_UNSUPPORTED_DISABLE_REST_AUTH_INITIALLY,
                    false,
                    Property.NodeScope,
                    Property.Filtered
                )
            );
            settings.add(
                Setting.intSetting(
                    ConfigConstants.SECURITY_UNSUPPORTED_DELAY_INITIALIZATION_SECONDS,
                    0,
                    Property.NodeScope,
                    Property.Filtered
                )
            );

            // system integration
            settings.add(
                Setting.boolSetting(
                    ConfigConstants.SECURITY_UNSUPPORTED_RESTORE_SECURITYINDEX_ENABLED,
                    false,
                    Property.NodeScope,
                    Property.Filtered
                )
            );
            settings.add(
                Setting.boolSetting(ConfigConstants.SECURITY_UNSUPPORTED_INJECT_USER_ENABLED, false, Property.NodeScope, Property.Filtered)
            );
            settings.add(
                Setting.boolSetting(
                    ConfigConstants.SECURITY_UNSUPPORTED_INJECT_ADMIN_USER_ENABLED,
                    false,
                    Property.NodeScope,
                    Property.Filtered
                )
            );
            settings.add(
                Setting.boolSetting(ConfigConstants.SECURITY_UNSUPPORTED_ALLOW_NOW_IN_DLS, false, Property.NodeScope, Property.Filtered)
            );
            settings.add(
                Setting.boolSetting(
                    SECURITY_UNSUPPORTED_RESTAPI_ALLOW_SECURITYCONFIG_MODIFICATION,
                    false,
                    Property.NodeScope,
                    Property.Filtered
                )
            );
            settings.add(
                Setting.boolSetting(ConfigConstants.SECURITY_UNSUPPORTED_LOAD_STATIC_RESOURCES, true, Property.NodeScope, Property.Filtered)
            );
            settings.add(Setting.boolSetting(SECURITY_SSL_CERT_RELOAD_ENABLED, false, Property.NodeScope, Property.Filtered));
            settings.add(Setting.boolSetting(SECURITY_SSL_CERTIFICATES_HOT_RELOAD_ENABLED, false, Property.NodeScope, Property.Filtered));
            settings.add(
                Setting.boolSetting(
                    ConfigConstants.SECURITY_UNSUPPORTED_ACCEPT_INVALID_CONFIG,
                    false,
                    Property.NodeScope,
                    Property.Filtered
                )
            );
            settings.add(
                Setting.boolSetting(
                    ConfigConstants.SECURITY_SYSTEM_INDICES_PERMISSIONS_ENABLED_KEY,
                    ConfigConstants.SECURITY_SYSTEM_INDICES_PERMISSIONS_DEFAULT,
                    Property.NodeScope,
                    Property.Filtered
                )
            );

            // Privileges evaluation
            settings.add(RoleBasedActionPrivileges.PRECOMPUTED_PRIVILEGES_MAX_HEAP_SIZE);
            settings.add(RoleBasedActionPrivileges.PRECOMPUTED_PRIVILEGES_ENABLED);

            // Resource Sharing
            settings.add(resourceSharingEnabledSetting.getDynamicSetting());

            // resource marked here will be protected, other resources will not be protected with resource sharing model
            // Defaults to no resources as protected
            settings.add(resourceSharingProtectedResourceTypesSetting.getDynamicSetting());

            settings.add(UserFactory.Caching.MAX_SIZE);
            settings.add(UserFactory.Caching.EXPIRE_AFTER_ACCESS);

            // Security Config Version Index
            settings.add(
                Setting.boolSetting(
                    ConfigConstants.EXPERIMENTAL_SECURITY_CONFIGURATIONS_VERSIONS_ENABLED,
                    ConfigConstants.EXPERIMENTAL_SECURITY_CONFIGURATIONS_VERSIONS_ENABLED_DEFAULT,
                    Property.NodeScope,
                    Property.Filtered
                )
            );

            settings.add(
                Setting.simpleString(
                    ConfigConstants.SECURITY_CONFIG_VERSIONS_INDEX_NAME,
                    ConfigConstants.OPENSEARCH_SECURITY_DEFAULT_CONFIG_VERSIONS_INDEX,
                    Property.NodeScope,
                    Property.Filtered
                )
            );

            settings.add(
                Setting.intSetting(
                    ConfigConstants.SECURITY_CONFIG_VERSION_RETENTION_COUNT,
                    ConfigConstants.SECURITY_CONFIG_VERSION_RETENTION_COUNT_DEFAULT,
                    Property.NodeScope,
                    Property.Final
                )
            );

            settings.add(SecuritySettings.USER_ATTRIBUTE_SERIALIZATION_ENABLED_SETTING);
        }

        return settings;
    }

    @Override
    public List<String> getSettingsFilter() {
        List<String> settingsFilter = new ArrayList<>();

        if (disabled) {
            return settingsFilter;
        }
        settingsFilter.add("opendistro_security.*");
        settingsFilter.add("plugins.security.transport_user_cache.*");
        settingsFilter.add("plugins.security.nodes_dn.*");
        settingsFilter.add("plugins.security.restapi.*");
        settingsFilter.add("plugins.security.ssl.*");
        settingsFilter.add("plugins.security.config_version.*");
        settingsFilter.add("plugins.security.nodes_dn_dynamic_config_enabled.*");
        settingsFilter.add("plugins.security.privileges_evaluation.*");
        settingsFilter.add("plugins.security.authcz.*");
        settingsFilter.add("plugins.security.password.*");
        settingsFilter.add("plugins.security.unsupported.*");
        settingsFilter.add("plugins.security.audit.*");
        settingsFilter.add("plugins.security.compliance.*");
        return settingsFilter;
    }

    @Override
    public void onNodeStarted(DiscoveryNode localNode) {
        this.localNode.set(localNode);
        if (!SSLConfig.isSslOnlyMode() && !client && !disabled && !useClusterStateToInitSecurityConfig(settings)) {
            cr.initOnNodeStart();
        }

        // resourceSharingIndexManagementRepository will be null when sec plugin is disabled or is in SSLOnly mode, hence it will not be
        // instantiated
        if (resourceSharingEnabledSetting.getDynamicSettingValue()) {
            // create resource sharing index if absent
            // TODO check if this should be wrapped in an atomic completable future
            log.debug("Attempting to create Resource Sharing index");
            Collection<String> resourceIndices = new HashSet<>();
            if (resourcePluginInfo != null) {
                resourceIndices = resourcePluginInfo.getResourceIndices();
            }
            rsIndexHandler.createResourceSharingIndicesIfAbsent(resourceIndices);

        }

        final Set<ModuleInfo> securityModules = ReflectionHelper.getModulesLoaded();
        log.info("{} OpenSearch Security modules loaded so far: {}", securityModules.size(), securityModules);
    }

    // below is a hack because it seems not possible to access RepositoriesService from a non guice class
    // the way of how deguice is organized is really a mess - hope this can be fixed in later versions
    // TODO check if this could be removed

    @Override
    public Collection<Class<? extends LifecycleComponent>> getGuiceServiceClasses() {

        if (client || disabled || SSLConfig.isSslOnlyMode()) {
            return Collections.emptyList();
        }

        final List<Class<? extends LifecycleComponent>> services = new ArrayList<>(1);
        services.add(GuiceHolder.class);
        return services;
    }

    @Override
    public Function<String, Predicate<String>> getFieldFilter() {
        return index -> {
            if (threadPool == null || dlsFlsValve == null) {
                return field -> true;
            }

            return field -> {
                try {
                    return dlsFlsValve.isFieldAllowed(index, field);
                } catch (PrivilegesEvaluationException e) {
                    log.error("Error while evaluating FLS for {}.{}", index, field, e);
                    return false;
                }
            };
        };
    }

    @Override
    public Collection<SystemIndexDescriptor> getSystemIndexDescriptors(Settings settings) {
        List<SystemIndexDescriptor> systemIndexDescriptors = new ArrayList<>();

        final String indexPattern = settings.get(
            ConfigConstants.SECURITY_CONFIG_INDEX_NAME,
            ConfigConstants.OPENDISTRO_SECURITY_DEFAULT_CONFIG_INDEX
        );
        final SystemIndexDescriptor securityIndexDescriptor = new SystemIndexDescriptor(indexPattern, "Security index");
        systemIndexDescriptors.add(securityIndexDescriptor);

        for (String resourceIndex : resourcePluginInfo.getResourceIndices()) {
            final SystemIndexDescriptor resourceSharingIndexDescriptor = new SystemIndexDescriptor(
                getSharingIndex(resourceIndex),
                "Resource Sharing index for index: " + resourceIndex
            );
            systemIndexDescriptors.add(resourceSharingIndexDescriptor);
        }

        if (SecurityConfigVersionHandler.isVersionIndexEnabled(settings)) {
            final String securityVersionsIndexPattern = settings.get(
                ConfigConstants.SECURITY_CONFIG_VERSIONS_INDEX_NAME,
                ConfigConstants.OPENSEARCH_SECURITY_DEFAULT_CONFIG_VERSIONS_INDEX
            );
            systemIndexDescriptors.add(new SystemIndexDescriptor(securityVersionsIndexPattern, "Security config versions index"));
        }

        return ImmutableList.copyOf(systemIndexDescriptors);
    }

    @Override
    public Subject getCurrentSubject() {
        return (Subject) threadPool.getThreadContext().getPersistent(OPENDISTRO_SECURITY_AUTHENTICATED_USER);
    }

    @Override
    public SecurityTokenManager getTokenManager() {
        return tokenManager;
    }

    @Override
    public PluginSubject getPluginSubject(Plugin plugin) {
        PluginSubject subject = new SecurePluginSubject(threadPool, settings, plugin);
        if (!client && !disabled && !SSLConfig.isSslOnlyMode()) {
            String pluginPrincipal = subject.getPrincipal().getName();
            URL resource = plugin.getClass().getClassLoader().getResource("plugin-additional-permissions.yml");
            RoleV7 pluginPermissions;
            if (resource == null) {
                log.info(
                    "plugin-additional-permissions.yml not found on classpath for plugin {}, using empty permissions",
                    pluginPrincipal
                );
                pluginPermissions = new RoleV7();
                pluginPermissions.setCluster_permissions(new ArrayList<>());
            } else {
                try {
                    pluginPermissions = RoleV7.fromPluginPermissionsFile(resource);
                } catch (IOException e) {
                    throw new OpenSearchSecurityException(e.getMessage(), e);
                }
            }
            pluginPermissions.getCluster_permissions().add(BulkAction.NAME);
            evaluator.updatePluginToActionPrivileges(pluginPrincipal, pluginPermissions);
        }
        return subject;
    }

    @Override
    public Optional<SecureSettingsFactory> getSecureSettingFactory(Settings settings) {
        return Optional.of(
            new OpenSearchSecureSettingsFactory(
                threadPool,
                sslSettingsManager,
                evaluateSslExceptionHandler(),
                securityRestHandler,
                SSLConfig
            )
        );
    }

    @SuppressWarnings("removal")
    private void tryAddSecurityProvider() {
        AccessController.doPrivileged((PrivilegedAction<Object>) () -> {
            if (Security.getProvider("BCFIPS") == null) {
                Security.addProvider(new BouncyCastleFipsProvider());
                log.debug("Bouncy Castle FIPS Provider added");
            }
            return null;
        });
    }

    // CS-SUPPRESS-SINGLE: RegexpSingleline get Resource Sharing Extensions
    @Override
    public void loadExtensions(ExtensionLoader loader) {
        // discover & register extensions and their types
        Set<ResourceSharingExtension> exts = new HashSet<>(loader.loadExtensions(ResourceSharingExtension.class));
        resourcePluginInfo.setResourceSharingExtensions(exts);

        // load action-groups in memory
        ResourceActionGroupsHelper.loadActionGroupsConfig(resourcePluginInfo);
    }
    // CS-ENFORCE-SINGLE

    public static class GuiceHolder implements LifecycleComponent {

        private static RepositoriesService repositoriesService;
        private static RemoteClusterService remoteClusterService;
        private static IndicesService indicesService;
        private static PitService pitService;

        // CS-SUPPRESS-SINGLE: RegexpSingleline Extensions manager used to allow/disallow TLS connections to extensions
        private static ExtensionsManager extensionsManager;

        @Inject
        public GuiceHolder(
            final RepositoriesService repositoriesService,
            final TransportService remoteClusterService,
            IndicesService indicesService,
            PitService pitService,
            ExtensionsManager extensionsManager
        ) {
            GuiceHolder.repositoriesService = repositoriesService;
            GuiceHolder.remoteClusterService = remoteClusterService.getRemoteClusterService();
            GuiceHolder.indicesService = indicesService;
            GuiceHolder.pitService = pitService;
            GuiceHolder.extensionsManager = extensionsManager;
        }
        // CS-ENFORCE-SINGLE

        public static RepositoriesService getRepositoriesService() {
            return repositoriesService;
        }

        public static RemoteClusterService getRemoteClusterService() {
            return remoteClusterService;
        }

        public static IndicesService getIndicesService() {
            return indicesService;
        }

        public static PitService getPitService() {
            return pitService;
        }

        // CS-SUPPRESS-SINGLE: RegexpSingleline Extensions manager used to allow/disallow TLS connections to extensions
        public static ExtensionsManager getExtensionsManager() {
            return extensionsManager;
        }
        // CS-ENFORCE-SINGLE

        @Override
        public void close() {}

        @Override
        public Lifecycle.State lifecycleState() {
            return null;
        }

        @Override
        public void addLifecycleListener(LifecycleListener listener) {}

        @Override
        public void removeLifecycleListener(LifecycleListener listener) {}

        @Override
        public void start() {}

        @Override
        public void stop() {}

    }
}<|MERGE_RESOLUTION|>--- conflicted
+++ resolved
@@ -777,36 +777,19 @@
                 )
             );
 
-<<<<<<< HEAD
-            if (settings.getAsBoolean(
-                ConfigConstants.OPENSEARCH_RESOURCE_SHARING_ENABLED,
-                ConfigConstants.OPENSEARCH_RESOURCE_SHARING_ENABLED_DEFAULT
-            )) {
-                // Listening on POST and DELETE operations in resource indices
-                ResourceIndexListener resourceIndexListener = new ResourceIndexListener(threadPool, localClient, resourcePluginInfo);
-                // CS-SUPPRESS-SINGLE: RegexpSingleline get Resource Sharing Extensions
-                Collection<String> resourceIndices = resourcePluginInfo.getResourceIndices();
-                // CS-ENFORCE-SINGLE
-                if (resourceIndices.contains(indexModule.getIndex().getName())) {
-                    indexModule.addIndexOperationListener(resourceIndexListener);
-                    log.info("Security plugin started listening to operations on resource-index {}", indexModule.getIndex().getName());
-                }
-=======
             // Listening on POST and DELETE operations in resource indices
             ResourceIndexListener resourceIndexListener = new ResourceIndexListener(
                 threadPool,
                 localClient,
                 resourcePluginInfo,
-                resourceSharingEnabledSetting,
-                resourceSharingProtectedResourceTypesSetting
+                resourceSharingEnabledSetting
             );
             // CS-SUPPRESS-SINGLE: RegexpSingleline get Resource Sharing Extensions
-            Set<String> resourceIndices = resourcePluginInfo.getResourceIndices();
+            Collection<String> resourceIndices = resourcePluginInfo.getResourceIndices();
             // CS-ENFORCE-SINGLE
             if (resourceIndices.contains(indexModule.getIndex().getName())) {
                 indexModule.addIndexOperationListener(resourceIndexListener);
                 log.info("Security plugin started listening to operations on resource-index {}", indexModule.getIndex().getName());
->>>>>>> f9fb61a0
             }
 
             indexModule.forceQueryCacheProvider((indexSettings, nodeCache) -> new QueryCache() {
@@ -1234,8 +1217,7 @@
                 dlsFlsBaseContext,
                 adminDns,
                 resourcePluginInfo,
-                resourceSharingEnabledSetting,
-                resourceSharingProtectedResourceTypesSetting
+                resourceSharingEnabledSetting
             );
             cr.subscribeOnChange(configMap -> { ((DlsFlsValveImpl) dlsFlsValve).updateConfiguration(cr.getConfiguration(CType.ROLES)); });
         }
