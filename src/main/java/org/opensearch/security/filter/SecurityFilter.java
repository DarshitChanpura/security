/*
 * Copyright 2015-2018 _floragunn_ GmbH
 * Licensed under the Apache License, Version 2.0 (the "License");
 * you may not use this file except in compliance with the License.
 * You may obtain a copy of the License at
 *
 * http://www.apache.org/licenses/LICENSE-2.0
 *
 * Unless required by applicable law or agreed to in writing, software
 * distributed under the License is distributed on an "AS IS" BASIS,
 * WITHOUT WARRANTIES OR CONDITIONS OF ANY KIND, either express or implied.
 * See the License for the specific language governing permissions and
 * limitations under the License.
 */

/*
 * SPDX-License-Identifier: Apache-2.0
 *
 * The OpenSearch Contributors require contributions made to
 * this file be licensed under the Apache-2.0 license or a
 * compatible open source license.
 *
 * Modifications Copyright OpenSearch Contributors. See
 * GitHub history for details.
 */

package org.opensearch.security.filter;

import java.util.Collections;
import java.util.Set;
import java.util.UUID;
import java.util.function.Consumer;
import java.util.stream.Collectors;

import com.google.common.annotations.VisibleForTesting;
import com.google.common.collect.ImmutableSet;
import org.apache.logging.log4j.LogManager;
import org.apache.logging.log4j.Logger;

import org.opensearch.ExceptionsHelper;
import org.opensearch.OpenSearchException;
import org.opensearch.OpenSearchSecurityException;
import org.opensearch.ResourceAlreadyExistsException;
import org.opensearch.action.ActionRequest;
import org.opensearch.action.DocWriteRequest.OpType;
import org.opensearch.action.admin.cluster.snapshots.restore.RestoreSnapshotRequest;
import org.opensearch.action.admin.indices.alias.Alias;
import org.opensearch.action.admin.indices.alias.IndicesAliasesRequest;
import org.opensearch.action.admin.indices.close.CloseIndexRequest;
import org.opensearch.action.admin.indices.create.CreateIndexRequest;
import org.opensearch.action.admin.indices.create.CreateIndexRequestBuilder;
import org.opensearch.action.admin.indices.delete.DeleteIndexRequest;
import org.opensearch.action.bulk.BulkItemRequest;
import org.opensearch.action.bulk.BulkRequest;
import org.opensearch.action.bulk.BulkShardRequest;
import org.opensearch.action.delete.DeleteRequest;
import org.opensearch.action.get.GetRequest;
import org.opensearch.action.get.MultiGetRequest;
import org.opensearch.action.index.IndexRequest;
import org.opensearch.action.search.MultiSearchRequest;
import org.opensearch.action.search.SearchRequest;
import org.opensearch.action.support.ActionFilter;
import org.opensearch.action.support.ActionFilterChain;
import org.opensearch.action.update.UpdateRequest;
import org.opensearch.cluster.service.ClusterService;
import org.opensearch.common.settings.Settings;
import org.opensearch.common.util.concurrent.ThreadContext;
import org.opensearch.common.util.concurrent.ThreadContext.StoredContext;
import org.opensearch.core.action.ActionListener;
import org.opensearch.core.action.ActionResponse;
import org.opensearch.core.common.logging.LoggerMessageFormat;
import org.opensearch.core.rest.RestStatus;
import org.opensearch.index.reindex.DeleteByQueryRequest;
import org.opensearch.index.reindex.UpdateByQueryRequest;
import org.opensearch.security.action.simulate.PermissionCheckResponse;
import org.opensearch.security.action.whoami.WhoAmIAction;
import org.opensearch.security.auditlog.AuditLog;
import org.opensearch.security.auditlog.AuditLog.Origin;
import org.opensearch.security.auth.RolesInjector;
import org.opensearch.security.auth.UserInjector;
import org.opensearch.security.auth.UserSubjectImpl;
import org.opensearch.security.compliance.ComplianceConfig;
import org.opensearch.security.configuration.AdminDNs;
import org.opensearch.security.configuration.ClusterInfoHolder;
import org.opensearch.security.configuration.CompatConfig;
import org.opensearch.security.configuration.DlsFlsRequestValve;
import org.opensearch.security.http.XFFResolver;
import org.opensearch.security.privileges.PrivilegesEvaluationContext;
import org.opensearch.security.privileges.PrivilegesEvaluator;
import org.opensearch.security.privileges.PrivilegesEvaluatorResponse;
import org.opensearch.security.privileges.ResourceAccessEvaluator;
import org.opensearch.security.resolver.IndexResolverReplacer;
import org.opensearch.security.resources.ResourceSharingIndexHandler;
import org.opensearch.security.support.Base64Helper;
import org.opensearch.security.support.ConfigConstants;
import org.opensearch.security.support.HeaderHelper;
import org.opensearch.security.support.SourceFieldsContext;
import org.opensearch.security.support.WildcardMatcher;
import org.opensearch.security.user.User;
import org.opensearch.tasks.Task;
import org.opensearch.threadpool.ThreadPool;

import static org.opensearch.security.OpenSearchSecurityPlugin.isActionTraceEnabled;
import static org.opensearch.security.OpenSearchSecurityPlugin.traceAction;

public class SecurityFilter implements ActionFilter {

    protected final Logger log = LogManager.getLogger(this.getClass());
    private final PrivilegesEvaluator evalp;
    private final AdminDNs adminDns;
    private final DlsFlsRequestValve dlsFlsValve;
    private final AuditLog auditLog;
    private final ThreadPool threadPool;
    private final ClusterService cs;
    private final ClusterInfoHolder clusterInfoHolder;
    private final CompatConfig compatConfig;
    private final IndexResolverReplacer indexResolverReplacer;
    private final WildcardMatcher immutableIndicesMatcher;
    private final RolesInjector rolesInjector;
    private final UserInjector userInjector;
<<<<<<< HEAD
    private final ResourceAccessEvaluator resourceAccessEvaluator;
=======
    public static final String HAS_PERMISSION_CHECK_PARAM = "has_permission_check";
>>>>>>> 116b57e2

    public SecurityFilter(
        final Settings settings,
        final PrivilegesEvaluator evalp,
        final AdminDNs adminDns,
        DlsFlsRequestValve dlsFlsValve,
        AuditLog auditLog,
        ThreadPool threadPool,
        ClusterService cs,
        final ClusterInfoHolder clusterInfoHolder,
        final CompatConfig compatConfig,
        final IndexResolverReplacer indexResolverReplacer,
        final XFFResolver xffResolver,
        Set<String> resourceIndices,
        ResourceSharingIndexHandler rsIndexHandler
    ) {
        this.evalp = evalp;
        this.adminDns = adminDns;
        this.dlsFlsValve = dlsFlsValve;
        this.auditLog = auditLog;
        this.threadPool = threadPool;
        this.cs = cs;
        this.clusterInfoHolder = clusterInfoHolder;
        this.compatConfig = compatConfig;
        this.indexResolverReplacer = indexResolverReplacer;
        this.immutableIndicesMatcher = WildcardMatcher.from(
            settings.getAsList(ConfigConstants.SECURITY_COMPLIANCE_IMMUTABLE_INDICES, Collections.emptyList())
        );
        this.rolesInjector = new RolesInjector(auditLog);
        this.userInjector = new UserInjector(settings, threadPool, auditLog, xffResolver);
        this.resourceAccessEvaluator = new ResourceAccessEvaluator(resourceIndices, threadPool, rsIndexHandler, settings);
        log.info("{} indices are made immutable.", immutableIndicesMatcher);
    }

    @VisibleForTesting
    WildcardMatcher getImmutableIndicesMatcher() {
        return immutableIndicesMatcher;
    }

    @Override
    public int order() {
        return Integer.MIN_VALUE;
    }

    @Override
    public <Request extends ActionRequest, Response extends ActionResponse> void apply(
        Task task,
        final String action,
        Request request,
        ActionListener<Response> listener,
        ActionFilterChain<Request, Response> chain
    ) {
        try (StoredContext ctx = threadPool.getThreadContext().newStoredContext(true)) {
            org.apache.logging.log4j.ThreadContext.clearAll();
            apply0(task, action, request, listener, chain);
        }
    }

    private static Set<String> alias2Name(Set<Alias> aliases) {
        return aliases.stream().map(a -> a.name()).collect(ImmutableSet.toImmutableSet());
    }

    private <Request extends ActionRequest, Response extends ActionResponse> void apply0(
        Task task,
        final String action,
        Request request,
        ActionListener<Response> listener,
        ActionFilterChain<Request, Response> chain
    ) {
        try {
            ThreadContext threadContext = threadPool.getThreadContext();
            if (threadContext.getTransient(ConfigConstants.OPENDISTRO_SECURITY_ORIGIN) == null) {
                threadContext.putTransient(ConfigConstants.OPENDISTRO_SECURITY_ORIGIN, Origin.LOCAL.toString());
            }

            final ComplianceConfig complianceConfig = auditLog.getComplianceConfig();
            if (complianceConfig != null && complianceConfig.isEnabled()) {
                attachSourceFieldContext(request);
            }
            final Set<String> injectedRoles = rolesInjector.injectUserAndRoles(threadPool);
            User user = threadContext.getTransient(ConfigConstants.OPENDISTRO_SECURITY_USER);
            if (user == null) {
                UserInjector.Result injectedUser = userInjector.getInjectedUser();
                if (injectedUser != null) {
                    user = injectedUser.getUser();
                    threadContext.putTransient(ConfigConstants.OPENDISTRO_SECURITY_USER, user);
                }
            }
            if (user != null && threadContext.getPersistent(ConfigConstants.OPENDISTRO_SECURITY_AUTHENTICATED_USER) == null) {
                threadContext.putPersistent(ConfigConstants.OPENDISTRO_SECURITY_AUTHENTICATED_USER, new UserSubjectImpl(threadPool, user));
            }
            final boolean userIsAdmin = isUserAdmin(user, adminDns);
            final boolean interClusterRequest = HeaderHelper.isInterClusterRequest(threadContext);
            final boolean trustedClusterRequest = HeaderHelper.isTrustedClusterRequest(threadContext);
            final boolean confRequest = "true".equals(
                HeaderHelper.getSafeFromHeader(threadContext, ConfigConstants.OPENDISTRO_SECURITY_CONF_REQUEST_HEADER)
            );
            final boolean passThroughRequest = action.startsWith("indices:admin/seq_no") || action.equals(WhoAmIAction.NAME);

            final boolean internalRequest = (interClusterRequest || HeaderHelper.isDirectRequest(threadContext))
                && action.startsWith("internal:")
                && !action.startsWith("internal:transport/proxy");

            if (user != null) {
                org.apache.logging.log4j.ThreadContext.put("user", user.getName());
            }

            if (isActionTraceEnabled()) {

                String count = "";
                if (request instanceof BulkRequest) {
                    count = "" + ((BulkRequest) request).requests().size();
                }

                if (request instanceof MultiGetRequest) {
                    count = "" + ((MultiGetRequest) request).getItems().size();
                }

                if (request instanceof MultiSearchRequest) {
                    count = "" + ((MultiSearchRequest) request).requests().size();
                }

                traceAction(
                    "Node "
                        + cs.localNode().getName()
                        + " -> "
                        + action
                        + " ("
                        + count
                        + "): userIsAdmin="
                        + userIsAdmin
                        + "/conRequest="
                        + confRequest
                        + "/internalRequest="
                        + internalRequest
                        + "origin="
                        + threadContext.getTransient(ConfigConstants.OPENDISTRO_SECURITY_ORIGIN)
                        + "/directRequest="
                        + HeaderHelper.isDirectRequest(threadContext)
                        + "/remoteAddress="
                        + request.remoteAddress()
                );

                threadContext.putHeader(
                    "_opendistro_security_trace" + System.currentTimeMillis() + "#" + UUID.randomUUID().toString(),
                    Thread.currentThread().getName()
                        + " FILTER -> "
                        + "Node "
                        + cs.localNode().getName()
                        + " -> "
                        + action
                        + " userIsAdmin="
                        + userIsAdmin
                        + "/conRequest="
                        + confRequest
                        + "/internalRequest="
                        + internalRequest
                        + "origin="
                        + threadContext.getTransient(ConfigConstants.OPENDISTRO_SECURITY_ORIGIN)
                        + "/directRequest="
                        + HeaderHelper.isDirectRequest(threadContext)
                        + "/remoteAddress="
                        + request.remoteAddress()
                        + " "
                        + threadContext.getHeaders()
                            .entrySet()
                            .stream()
                            .filter(p -> !p.getKey().startsWith("_opendistro_security_trace"))
                            .collect(Collectors.toMap(p -> p.getKey(), p -> p.getValue()))
                );

            }

            if (userIsAdmin || confRequest || internalRequest || passThroughRequest) {

                if (userIsAdmin && !confRequest && !internalRequest && !passThroughRequest) {
                    auditLog.logGrantedPrivileges(action, request, task);
                    auditLog.logIndexEvent(action, request, task);
                }

                chain.proceed(task, action, request, listener);
                return;
            }

            if (immutableIndicesMatcher != WildcardMatcher.NONE) {

                boolean isImmutable = false;

                if (request instanceof BulkShardRequest) {
                    for (BulkItemRequest bsr : ((BulkShardRequest) request).items()) {
                        isImmutable = checkImmutableIndices(bsr.request(), listener);
                        if (isImmutable) {
                            break;
                        }
                    }
                } else {
                    isImmutable = checkImmutableIndices(request, listener);
                }

                if (isImmutable) {
                    return;
                }

            }

            if (Origin.LOCAL.toString().equals(threadContext.getTransient(ConfigConstants.OPENDISTRO_SECURITY_ORIGIN))
                && (interClusterRequest || HeaderHelper.isDirectRequest(threadContext))
                && (injectedRoles == null)
                && (user == null)) {

                chain.proceed(task, action, request, listener);
                return;
            }

            if (user == null) {

                if (action.startsWith("cluster:monitor/state")) {
                    chain.proceed(task, action, request, listener);
                    return;
                }

                boolean skipSecurityIfDualMode = threadContext.getTransient(
                    ConfigConstants.SECURITY_SSL_DUAL_MODE_SKIP_SECURITY
                ) == Boolean.TRUE;
                if ((interClusterRequest || trustedClusterRequest || request.remoteAddress() == null)
                    && !compatConfig.transportInterClusterAuthEnabled()) {
                    chain.proceed(task, action, request, listener);
                    return;
                } else if ((interClusterRequest || trustedClusterRequest || request.remoteAddress() == null || skipSecurityIfDualMode)
                    && compatConfig.transportInterClusterPassiveAuthEnabled()) {
                        log.info("Transport auth in passive mode and no user found. Injecting default user");
                        user = User.DEFAULT_TRANSPORT_USER;
                        threadContext.putTransient(ConfigConstants.OPENDISTRO_SECURITY_USER, user);
                        if (threadContext.getPersistent(ConfigConstants.OPENDISTRO_SECURITY_AUTHENTICATED_USER) == null) {
                            threadContext.putPersistent(
                                ConfigConstants.OPENDISTRO_SECURITY_AUTHENTICATED_USER,
                                new UserSubjectImpl(threadPool, user)
                            );
                        }
                    } else {
                        log.error(
                            "No user found for "
                                + action
                                + " from "
                                + request.remoteAddress()
                                + " "
                                + threadContext.getTransient(ConfigConstants.OPENDISTRO_SECURITY_ORIGIN)
                                + " via "
                                + threadContext.getTransient(ConfigConstants.OPENDISTRO_SECURITY_CHANNEL_TYPE)
                                + " "
                                + threadContext.getHeaders()
                        );
                        listener.onFailure(
                            new OpenSearchSecurityException("No user found for " + action, RestStatus.INTERNAL_SERVER_ERROR)
                        );
                        return;
                    }
            }

            final PrivilegesEvaluator eval = evalp;

            if (!eval.isInitialized()) {
                StringBuilder error = new StringBuilder("OpenSearch Security not initialized for ");
                error.append(action);
                if (!clusterInfoHolder.hasClusterManager()) {
                    error.append(String.format(". %s", ClusterInfoHolder.CLUSTER_MANAGER_NOT_PRESENT));
                }

                log.error(error.toString());
                listener.onFailure(new OpenSearchSecurityException(error.toString(), RestStatus.SERVICE_UNAVAILABLE));
                return;
            }

            if (log.isTraceEnabled()) {
                log.trace("Evaluate permissions for user: {}", user.getName());
            }

            PrivilegesEvaluationContext context = eval.createContext(user, action, request, task, injectedRoles);
<<<<<<< HEAD
            User finalUser = user;
            Consumer<PrivilegesEvaluatorResponse> handleUnauthorized = response -> {
=======
            PrivilegesEvaluatorResponse pres = eval.evaluate(context);

            if (log.isDebugEnabled()) {
                log.debug(pres.toString());
            }
            if (handlePermissionCheckRequest(listener, pres, action)) {
                return;
            }

            if (pres.isAllowed()) {
                auditLog.logGrantedPrivileges(action, request, task);
                auditLog.logIndexEvent(action, request, task);
                if (!dlsFlsValve.invoke(context, listener)) {
                    return;
                }
                final CreateIndexRequestBuilder createIndexRequestBuilder = pres.getCreateIndexRequestBuilder();
                if (createIndexRequestBuilder == null) {
                    chain.proceed(task, action, request, listener);
                } else {
                    CreateIndexRequest createIndexRequest = createIndexRequestBuilder.request();
                    log.info(
                        "Request {} requires new tenant index {} with aliases {}",
                        request.getClass().getSimpleName(),
                        createIndexRequest.index(),
                        alias2Name(createIndexRequest.aliases())
                    );
                    createIndexRequestBuilder.execute(new ActionListener<CreateIndexResponse>() {
                        @Override
                        public void onResponse(CreateIndexResponse createIndexResponse) {
                            if (createIndexResponse.isAcknowledged()) {
                                log.debug(
                                    "Request to create index {} with aliases {} acknowledged, proceeding with {}",
                                    createIndexRequest.index(),
                                    alias2Name(createIndexRequest.aliases()),
                                    request.getClass().getSimpleName()
                                );
                                chain.proceed(task, action, request, listener);
                            } else {
                                String message = LoggerMessageFormat.format(
                                    "Request to create index {} with aliases {} was not acknowledged, failing {}",
                                    createIndexRequest.index(),
                                    alias2Name(createIndexRequest.aliases()),
                                    request.getClass().getSimpleName()
                                );
                                log.error(message);
                                listener.onFailure(new OpenSearchException(message));
                            }
                        }

                        @Override
                        public void onFailure(Exception e) {
                            Throwable cause = ExceptionsHelper.unwrapCause(e);
                            if (cause instanceof ResourceAlreadyExistsException) {
                                log.warn(
                                    "Request to create index {} with aliases {} failed as the resource already exists, proceeding with {}",
                                    createIndexRequest.index(),
                                    alias2Name(createIndexRequest.aliases()),
                                    request.getClass().getSimpleName(),
                                    e
                                );
                                chain.proceed(task, action, request, listener);
                            } else {
                                log.error(
                                    "Request to create index {} with aliases {} failed, failing {}",
                                    createIndexRequest.index(),
                                    alias2Name(createIndexRequest.aliases()),
                                    request.getClass().getSimpleName(),
                                    e
                                );
                                listener.onFailure(e);
                            }
                        }
                    });
                }
            } else {
>>>>>>> 116b57e2
                auditLog.logMissingPrivileges(action, request, task);
                String err;
                if (!response.getMissingSecurityRoles().isEmpty()) {
                    err = String.format("No mapping for %s on roles %s", finalUser, response.getMissingSecurityRoles());
                } else {
                    err = (injectedRoles != null)
                        ? String.format(
                            "no permissions for %s and associated roles %s",
                            response.getMissingPrivileges(),
                            context.getMappedRoles()
                        )
                        : String.format("no permissions for %s and %s", response.getMissingPrivileges(), finalUser);
                }
                log.debug(err);
                listener.onFailure(new OpenSearchSecurityException(err, RestStatus.FORBIDDEN));
            };
            // NOTE: Since resource-access evaluation requires fetching documents from index, we make the call async otherwise it would
            // require blocking transport threads leading to thread exhaustion and request timeouts
            // We perform the rest of the evaluation as normal if the request is not for resource-access or if the feature is disabled
            resourceAccessEvaluator.evaluateAsync(request, action, context, ActionListener.wrap(response -> {
                if (response.isComplete()) {
                    if (response.isAllowed()) {
                        auditLog.logGrantedPrivileges(action, request, task);
                        auditLog.logIndexEvent(action, request, task);
                        chain.proceed(task, action, request, listener);
                    } else {
                        handleUnauthorized.accept(response);
                    }
                } else {
                    // not a resource‐sharing request → fall back into the normal PrivilegesEvaluator
                    PrivilegesEvaluatorResponse pres = eval.evaluate(context);

                    if (log.isDebugEnabled()) {
                        log.debug(pres.toString());
                    }

                    if (pres.isAllowed()) {
                        auditLog.logGrantedPrivileges(action, request, task);
                        auditLog.logIndexEvent(action, request, task);
                        if (!dlsFlsValve.invoke(context, listener)) {
                            return;
                        }
                        final CreateIndexRequestBuilder createIndexRequestBuilder = pres.getCreateIndexRequestBuilder();
                        if (createIndexRequestBuilder == null) {
                            chain.proceed(task, action, request, listener);
                        } else {
                            CreateIndexRequest createIndexRequest = createIndexRequestBuilder.request();
                            log.info(
                                "Request {} requires new tenant index {} with aliases {}",
                                request.getClass().getSimpleName(),
                                createIndexRequest.index(),
                                alias2Name(createIndexRequest.aliases())
                            );
                            createIndexRequestBuilder.execute(ActionListener.wrap(createIndexResponse -> {
                                if (createIndexResponse.isAcknowledged()) {
                                    log.debug(
                                        "Request to create index {} with aliases {} acknowledged, proceeding with {}",
                                        createIndexRequest.index(),
                                        alias2Name(createIndexRequest.aliases()),
                                        request.getClass().getSimpleName()
                                    );
                                    chain.proceed(task, action, request, listener);
                                } else {
                                    String message = LoggerMessageFormat.format(
                                        "Request to create index {} with aliases {} was not acknowledged, failing {}",
                                        createIndexRequest.index(),
                                        alias2Name(createIndexRequest.aliases()),
                                        request.getClass().getSimpleName()
                                    );
                                    log.error(message);
                                    listener.onFailure(new OpenSearchException(message));
                                }
                            }, e -> {
                                Throwable cause = ExceptionsHelper.unwrapCause(e);
                                if (cause instanceof ResourceAlreadyExistsException) {
                                    log.warn(
                                        "Request to create index {} with aliases {} failed as the resource already exists, proceeding with {}",
                                        createIndexRequest.index(),
                                        alias2Name(createIndexRequest.aliases()),
                                        request.getClass().getSimpleName(),
                                        e
                                    );
                                    chain.proceed(task, action, request, listener);
                                } else {
                                    log.error(
                                        "Request to create index {} with aliases {} failed, failing {}",
                                        createIndexRequest.index(),
                                        alias2Name(createIndexRequest.aliases()),
                                        request.getClass().getSimpleName(),
                                        e
                                    );
                                    listener.onFailure(e);
                                }
                            }));
                        }
                    } else {
                        handleUnauthorized.accept(pres);
                    }
                }
            }, listener::onFailure));
        } catch (OpenSearchException e) {
            if (task != null) {
                log.debug("Failed to apply filter. Task id: {} ({}). Action: {}", task.getId(), task.getDescription(), action, e);
            } else {
                log.debug("Failed to apply filter. Action: {}", action, e);
            }
            listener.onFailure(e);
        } catch (Throwable e) {
            log.error("Unexpected exception " + e, e);
            listener.onFailure(new OpenSearchSecurityException("Unexpected exception " + action, RestStatus.INTERNAL_SERVER_ERROR));
        }
    }

    private static boolean isUserAdmin(User user, final AdminDNs adminDns) {
        if (user != null && adminDns.isAdmin(user)) {
            return true;
        }

        return false;
    }

    private void attachSourceFieldContext(ActionRequest request) {
        final ThreadContext threadContext = threadPool.getThreadContext();
        if (request instanceof SearchRequest && SourceFieldsContext.isNeeded((SearchRequest) request)) {
            if (threadContext.getHeader("_opendistro_security_source_field_context") == null) {
                final String serializedSourceFieldContext = Base64Helper.serializeObject(new SourceFieldsContext((SearchRequest) request));
                threadContext.putHeader("_opendistro_security_source_field_context", serializedSourceFieldContext);
            }
        } else if (request instanceof GetRequest && SourceFieldsContext.isNeeded((GetRequest) request)) {
            if (threadContext.getHeader("_opendistro_security_source_field_context") == null) {
                final String serializedSourceFieldContext = Base64Helper.serializeObject(new SourceFieldsContext((GetRequest) request));
                threadContext.putHeader("_opendistro_security_source_field_context", serializedSourceFieldContext);
            }
        }
    }

    private <Response extends ActionResponse> boolean handlePermissionCheckRequest(
        ActionListener<Response> listener,
        PrivilegesEvaluatorResponse pres,
        String action
    ) {
        String isSimulation = threadContext.getHeader(HAS_PERMISSION_CHECK_PARAM);
        if (Boolean.parseBoolean(isSimulation)) {

            @SuppressWarnings("unchecked")
            Response response = (Response) new PermissionCheckResponse(pres.isAllowed(), pres.getMissingPrivileges());
            listener.onResponse(response);

            log.debug(
                "Permission check for action '{}': accessAllowed={}, missingPrivileges={}",
                action,
                pres.isAllowed(),
                pres.getMissingPrivileges()
            );

            return true;
        }
        return false;
    }

    @SuppressWarnings("rawtypes")
    private boolean checkImmutableIndices(Object request, ActionListener listener) {
        final boolean isModifyIndexRequest = request instanceof DeleteRequest
            || request instanceof UpdateRequest
            || request instanceof UpdateByQueryRequest
            || request instanceof DeleteByQueryRequest
            || request instanceof DeleteIndexRequest
            || request instanceof RestoreSnapshotRequest
            || request instanceof CloseIndexRequest
            || request instanceof IndicesAliasesRequest;

        if (isModifyIndexRequest && isRequestIndexImmutable(request)) {
            listener.onFailure(new OpenSearchSecurityException("Index is immutable", RestStatus.FORBIDDEN));
            return true;
        }

        if ((request instanceof IndexRequest) && isRequestIndexImmutable(request)) {
            ((IndexRequest) request).opType(OpType.CREATE);
        }

        return false;
    }

    private boolean isRequestIndexImmutable(Object request) {
        final IndexResolverReplacer.Resolved resolved = indexResolverReplacer.resolveRequest(request);
        if (resolved.isLocalAll()) {
            return true;
        }
        final Set<String> allIndices = resolved.getAllIndices();
        return immutableIndicesMatcher.matchAny(allIndices);
    }
}<|MERGE_RESOLUTION|>--- conflicted
+++ resolved
@@ -118,11 +118,8 @@
     private final WildcardMatcher immutableIndicesMatcher;
     private final RolesInjector rolesInjector;
     private final UserInjector userInjector;
-<<<<<<< HEAD
     private final ResourceAccessEvaluator resourceAccessEvaluator;
-=======
     public static final String HAS_PERMISSION_CHECK_PARAM = "has_permission_check";
->>>>>>> 116b57e2
 
     public SecurityFilter(
         final Settings settings,
@@ -401,86 +398,8 @@
             }
 
             PrivilegesEvaluationContext context = eval.createContext(user, action, request, task, injectedRoles);
-<<<<<<< HEAD
             User finalUser = user;
             Consumer<PrivilegesEvaluatorResponse> handleUnauthorized = response -> {
-=======
-            PrivilegesEvaluatorResponse pres = eval.evaluate(context);
-
-            if (log.isDebugEnabled()) {
-                log.debug(pres.toString());
-            }
-            if (handlePermissionCheckRequest(listener, pres, action)) {
-                return;
-            }
-
-            if (pres.isAllowed()) {
-                auditLog.logGrantedPrivileges(action, request, task);
-                auditLog.logIndexEvent(action, request, task);
-                if (!dlsFlsValve.invoke(context, listener)) {
-                    return;
-                }
-                final CreateIndexRequestBuilder createIndexRequestBuilder = pres.getCreateIndexRequestBuilder();
-                if (createIndexRequestBuilder == null) {
-                    chain.proceed(task, action, request, listener);
-                } else {
-                    CreateIndexRequest createIndexRequest = createIndexRequestBuilder.request();
-                    log.info(
-                        "Request {} requires new tenant index {} with aliases {}",
-                        request.getClass().getSimpleName(),
-                        createIndexRequest.index(),
-                        alias2Name(createIndexRequest.aliases())
-                    );
-                    createIndexRequestBuilder.execute(new ActionListener<CreateIndexResponse>() {
-                        @Override
-                        public void onResponse(CreateIndexResponse createIndexResponse) {
-                            if (createIndexResponse.isAcknowledged()) {
-                                log.debug(
-                                    "Request to create index {} with aliases {} acknowledged, proceeding with {}",
-                                    createIndexRequest.index(),
-                                    alias2Name(createIndexRequest.aliases()),
-                                    request.getClass().getSimpleName()
-                                );
-                                chain.proceed(task, action, request, listener);
-                            } else {
-                                String message = LoggerMessageFormat.format(
-                                    "Request to create index {} with aliases {} was not acknowledged, failing {}",
-                                    createIndexRequest.index(),
-                                    alias2Name(createIndexRequest.aliases()),
-                                    request.getClass().getSimpleName()
-                                );
-                                log.error(message);
-                                listener.onFailure(new OpenSearchException(message));
-                            }
-                        }
-
-                        @Override
-                        public void onFailure(Exception e) {
-                            Throwable cause = ExceptionsHelper.unwrapCause(e);
-                            if (cause instanceof ResourceAlreadyExistsException) {
-                                log.warn(
-                                    "Request to create index {} with aliases {} failed as the resource already exists, proceeding with {}",
-                                    createIndexRequest.index(),
-                                    alias2Name(createIndexRequest.aliases()),
-                                    request.getClass().getSimpleName(),
-                                    e
-                                );
-                                chain.proceed(task, action, request, listener);
-                            } else {
-                                log.error(
-                                    "Request to create index {} with aliases {} failed, failing {}",
-                                    createIndexRequest.index(),
-                                    alias2Name(createIndexRequest.aliases()),
-                                    request.getClass().getSimpleName(),
-                                    e
-                                );
-                                listener.onFailure(e);
-                            }
-                        }
-                    });
-                }
-            } else {
->>>>>>> 116b57e2
                 auditLog.logMissingPrivileges(action, request, task);
                 String err;
                 if (!response.getMissingSecurityRoles().isEmpty()) {
@@ -502,6 +421,9 @@
             // We perform the rest of the evaluation as normal if the request is not for resource-access or if the feature is disabled
             resourceAccessEvaluator.evaluateAsync(request, action, context, ActionListener.wrap(response -> {
                 if (response.isComplete()) {
+                    if (isDryRunRequest(action, response, listener)) {
+                        return;
+                    }
                     if (response.isAllowed()) {
                         auditLog.logGrantedPrivileges(action, request, task);
                         auditLog.logIndexEvent(action, request, task);
@@ -515,6 +437,9 @@
 
                     if (log.isDebugEnabled()) {
                         log.debug(pres.toString());
+                    }
+                    if (isDryRunRequest(action, pres, listener)) {
+                        return;
                     }
 
                     if (pres.isAllowed()) {
@@ -589,17 +514,13 @@
             }
             listener.onFailure(e);
         } catch (Throwable e) {
-            log.error("Unexpected exception " + e, e);
+            log.error("Unexpected exception {}", e, e);
             listener.onFailure(new OpenSearchSecurityException("Unexpected exception " + action, RestStatus.INTERNAL_SERVER_ERROR));
         }
     }
 
     private static boolean isUserAdmin(User user, final AdminDNs adminDns) {
-        if (user != null && adminDns.isAdmin(user)) {
-            return true;
-        }
-
-        return false;
+        return user != null && adminDns.isAdmin(user);
     }
 
     private void attachSourceFieldContext(ActionRequest request) {
@@ -617,28 +538,28 @@
         }
     }
 
-    private <Response extends ActionResponse> boolean handlePermissionCheckRequest(
-        ActionListener<Response> listener,
+    private <Response extends ActionResponse> boolean isDryRunRequest(
+        String action,
         PrivilegesEvaluatorResponse pres,
-        String action
+        ActionListener<Response> listener
     ) {
-        String isSimulation = threadContext.getHeader(HAS_PERMISSION_CHECK_PARAM);
-        if (Boolean.parseBoolean(isSimulation)) {
-
-            @SuppressWarnings("unchecked")
-            Response response = (Response) new PermissionCheckResponse(pres.isAllowed(), pres.getMissingPrivileges());
-            listener.onResponse(response);
-
-            log.debug(
-                "Permission check for action '{}': accessAllowed={}, missingPrivileges={}",
-                action,
-                pres.isAllowed(),
-                pres.getMissingPrivileges()
-            );
-
-            return true;
-        }
-        return false;
+        boolean isDryRun = Boolean.parseBoolean(threadPool.getThreadContext().getHeader(HAS_PERMISSION_CHECK_PARAM));
+        if (!isDryRun) {
+            return false;
+        }
+
+        @SuppressWarnings("unchecked")
+        Response response = (Response) new PermissionCheckResponse(pres.isAllowed(), pres.getMissingPrivileges());
+        listener.onResponse(response);
+
+        log.debug(
+            "Dry run permission check for action '{}': accessAllowed={}, missingPrivileges={}",
+            action,
+            pres.isAllowed(),
+            pres.getMissingPrivileges()
+        );
+
+        return true;
     }
 
     @SuppressWarnings("rawtypes")
