name: CI

on:
  push:
    branches:
      - main
      - 1.*
      - 2.*
  pull_request:

env:
  GRADLE_OPTS: -Dhttp.keepAlive=false
  CI_ENVIRONMENT: normal

jobs:
  Get-CI-Image-Tag:
    uses: opensearch-project/opensearch-build/.github/workflows/get-ci-image-tag.yml@main
    with:
      product: opensearch

  generate-test-list:
    runs-on: ubuntu-latest
    outputs:
      separateTestsNames: ${{ steps.set-matrix.outputs.separateTestsNames }}
    steps:
      - name: Set up JDK for build and test
        uses: actions/setup-java@v4
        with:
          distribution: temurin # Temurin is a distribution of adoptium
          java-version: 21

      - name: Checkout security
        uses: actions/checkout@v4

      - name: Generate list of tasks
        id: set-matrix
        run: |
          echo "separateTestsNames=$(./gradlew listTasksAsJSON -q --console=plain | tail -n 1)" >> $GITHUB_OUTPUT

  publish-components-to-maven-local:
    runs-on: ubuntu-latest
    steps:
      - name: Set up JDK for build and test
        uses: actions/setup-java@v4
        with:
          distribution: temurin # Temurin is a distribution of adoptium
          java-version: 21

      - name: Checkout security
        uses: actions/checkout@v4

      - name: Publish components to Maven Local
        run: |
          ./gradlew clean \
            :opensearch-resource-sharing-spi:publishToMavenLocal \
            :opensearch-security-client:publishToMavenLocal \
            -Dbuild.snapshot=false

      - name: Cache artifacts for dependent jobs
        uses: actions/cache@v4.2.2
        with:
          path: ~/.m2/repository/org/opensearch/
          key: maven-local-${{ github.run_id }}
          restore-keys: |
            maven-local-

  publish-components-to-maven-local:
    runs-on: ubuntu-latest
    steps:
    - name: Set up JDK for build and test
      uses: actions/setup-java@v4
      with:
        distribution: temurin # Temurin is a distribution of adoptium
        java-version: 21

    - name: Checkout security
      uses: actions/checkout@v4

    - name: Publish components to Maven Local
      run: |
        ./gradlew clean \
          :opensearch-resource-sharing-spi:publishToMavenLocal \
          -Dbuild.snapshot=false

    - name: Cache artifacts for dependent jobs
      uses: actions/cache@v4.2.2
      with:
        path: ~/.m2/repository/org/opensearch/
        key: maven-local-${{ github.run_id }}
        restore-keys: |
          maven-local-

  test-windows:
    name: test
    needs: [generate-test-list, publish-components-to-maven-local]
    strategy:
      fail-fast: false
      matrix:
        gradle_task: ${{ fromJson(needs.generate-test-list.outputs.separateTestsNames) }}
        platform: [windows-latest]
        jdk: [21]
    runs-on: ${{ matrix.platform }}

    steps:
      - name: Set up JDK for build and test
        uses: actions/setup-java@v4
        with:
          distribution: temurin # Temurin is a distribution of adoptium
          java-version: ${{ matrix.jdk }}

      - name: Checkout security
        uses: actions/checkout@v4

      - name: Build and Test
        uses: gradle/gradle-build-action@v3
        with:
          cache-disabled: true
          arguments: |
            ${{ matrix.gradle_task }} -Dbuild.snapshot=false

      - uses: actions/upload-artifact@v4
        if: always()
        with:
          name: ${{ matrix.platform }}-JDK${{ matrix.jdk }}-${{ matrix.gradle_task }}-reports
          path: |
            ./build/reports/

  test-linux:
    name: test
    needs: ["generate-test-list", "Get-CI-Image-Tag"]
    strategy:
      fail-fast: false
      matrix:
        gradle_task: ${{ fromJson(needs.generate-test-list.outputs.separateTestsNames) }}
        platform: [ubuntu-latest]
        jdk: [21]
    runs-on: ubuntu-latest
    container:
      # using the same image which is used by opensearch-build to build the OpenSearch Distribution
      # this image tag is subject to change as more dependencies and updates will arrive over time
      image: ${{ needs.Get-CI-Image-Tag.outputs.ci-image-version-linux }}
      # need to switch to root so that github actions can install runner binary on container without permission issues.
      options: ${{ needs.Get-CI-Image-Tag.outputs.ci-image-start-options }}

    steps:
      - name: Run start commands
        run: ${{ needs.Get-CI-Image-Tag.outputs.ci-image-start-command }}
      - name: Set up JDK for build and test
        uses: actions/setup-java@v4
        with:
          distribution: temurin # Temurin is a distribution of adoptium
          java-version: ${{ matrix.jdk }}

      - name: Checkout security
        uses: actions/checkout@v4

      - name: Restore Maven Local Cache
        uses: actions/cache@v4.2.2
        with:
          path: ~/.m2/repository/org/opensearch/
          key: maven-local-${{ github.run_id }}
          restore-keys: |
            maven-local-

      - name: Build and Test
        uses: gradle/gradle-build-action@v3
        with:
          cache-disabled: true
          arguments: |
            ${{ matrix.gradle_task }} -Dbuild.snapshot=false

      - uses: actions/upload-artifact@v4
        if: always()
        with:
          name: ${{ matrix.platform }}-JDK${{ matrix.jdk }}-${{ matrix.gradle_task }}-reports
          path: |
            ./build/reports/

  report-coverage:
    needs: ["test-windows", "test-linux", "integration-tests-windows", "integration-tests-linux", "spi-tests-linux", "spi-tests-windows"]
    runs-on: ubuntu-latest
    steps:
      - uses: actions/checkout@v4
      - uses: actions/download-artifact@v4
        with:
          path: downloaded-artifacts

      - name: Display structure of downloaded files
        run: ls -R
        working-directory: downloaded-artifacts

      - name: Upload Coverage with retry
        uses: Wandalen/wretry.action@v3.8.0
        with:
          attempt_limit: 5
          attempt_delay: 2000
          action: codecov/codecov-action@v4
          with: |
            token: ${{ secrets.CODECOV_TOKEN }}
            fail_ci_if_error: true
            verbose: true

  integration-tests-windows:
    name: integration-tests
    strategy:
      fail-fast: false
      matrix:
        jdk: [21]
        platform: [windows-latest]
    runs-on: ${{ matrix.platform }}

    steps:
<<<<<<< HEAD
      - name: Set up JDK for build and test
        uses: actions/setup-java@v4
        with:
          distribution: temurin # Temurin is a distribution of adoptium
          java-version: ${{ matrix.jdk }}

      - name: Checkout security
        uses: actions/checkout@v4

      - name: Restore Maven Local Cache
        uses: actions/cache@v4.2.2
        with:
          path: ~/.m2/repository/org/opensearch/
          key: maven-local-${{ github.run_id }}
          restore-keys: |
            maven-local-

      - name: Run Integration Tests
        uses: gradle/gradle-build-action@v3
        with:
          cache-disabled: true
          arguments: |
            :integrationTest -Dbuild.snapshot=false

      - uses: actions/upload-artifact@v4
        if: always()
        with:
          name: integration-${{ matrix.platform }}-JDK${{ matrix.jdk }}-reports
          path: |
            ./build/reports/
=======
    - name: Set up JDK for build and test
      uses: actions/setup-java@v4
      with:
        distribution: temurin # Temurin is a distribution of adoptium
        java-version: ${{ matrix.jdk }}

    - name: Checkout security
      uses: actions/checkout@v4

    - name: Restore Maven Local Cache
      uses: actions/cache@v4.2.2
      with:
        path: ~/.m2/repository/org/opensearch/
        key: maven-local-${{ github.run_id }}
        restore-keys: |
          maven-local-

    - name: Run Integration Tests
      uses: gradle/gradle-build-action@v3
      with:
        cache-disabled: true
        arguments: |
          :integrationTest -Dbuild.snapshot=false

    - uses: actions/upload-artifact@v4
      if: always()
      with:
        name: integration-${{ matrix.platform }}-JDK${{ matrix.jdk }}-reports
        path: |
          ./build/reports/
>>>>>>> 793c73be

  integration-tests-linux:
    name: integration-tests
    needs: ["Get-CI-Image-Tag"]
    strategy:
      fail-fast: false
      matrix:
        jdk: [21]
        platform: [ubuntu-latest]
    runs-on: ubuntu-latest
    container:
      # using the same image which is used by opensearch-build team to build the OpenSearch Distribution
      # this image tag is subject to change as more dependencies and updates will arrive over time
      image: ${{ needs.Get-CI-Image-Tag.outputs.ci-image-version-linux }}
      # need to switch to root so that github actions can install runner binary on container without permission issues.
      options: ${{ needs.Get-CI-Image-Tag.outputs.ci-image-start-options }}

    steps:
      - name: Run start commands
        run: ${{ needs.Get-CI-Image-Tag.outputs.ci-image-start-command }}

      - name: Set up JDK for build and test
        uses: actions/setup-java@v4
        with:
          distribution: temurin # Temurin is a distribution of adoptium
          java-version: ${{ matrix.jdk }}

      - name: Checkout security
        uses: actions/checkout@v4

      - name: Build and Test
        uses: gradle/gradle-build-action@v3
        with:
          cache-disabled: true
          arguments: |
            integrationTest -Dbuild.snapshot=false

      - uses: actions/upload-artifact@v4
        if: always()
        with:
          name: integration-${{ matrix.platform }}-JDK${{ matrix.jdk }}-reports
          path: |
            ./build/reports/

  spi-tests-linux:
    name: spi-tests
    needs: ["Get-CI-Image-Tag", publish-components-to-maven-local]
    strategy:
      fail-fast: false
      matrix:
        jdk: [21]
        platform: [ubuntu-latest]
    runs-on: ${{ matrix.platform }}
    container:
      # using the same image which is used by opensearch-build to build the OpenSearch Distribution
      # this image tag is subject to change as more dependencies and updates will arrive over time
      image: ${{ needs.Get-CI-Image-Tag.outputs.ci-image-version-linux }}
      # need to switch to root so that github actions can install runner binary on container without permission issues.
      options: ${{ needs.Get-CI-Image-Tag.outputs.ci-image-start-options }}

    steps:
      - name: Run start commands
        run: ${{ needs.Get-CI-Image-Tag.outputs.ci-image-start-command }}

      - name: Set up JDK for build and test
        uses: actions/setup-java@v4
        with:
          distribution: temurin # Temurin is a distribution of adoptium
          java-version: ${{ matrix.jdk }}

      - name: Checkout security
        uses: actions/checkout@v4

      - name: Restore Maven Local Cache
        uses: actions/cache@v4.2.2
        with:
          path: ~/.m2/repository/org/opensearch/
          key: maven-local-${{ github.run_id }}
          restore-keys: |
            maven-local-

      - name: Run SPI Tests
        uses: gradle/gradle-build-action@v3
        with:
          cache-disabled: true
          arguments: |
            :opensearch-resource-sharing-spi:test -Dbuild.snapshot=false

      - uses: actions/upload-artifact@v4
        if: always()
        with:
          name: spi-${{ matrix.platform }}-JDK${{ matrix.jdk }}-reports
          path: |
            ./build/reports/

  spi-tests-windows:
    name: spi-tests
    needs: publish-components-to-maven-local
    strategy:
      fail-fast: false
      matrix:
        jdk: [21]
        platform: [windows-latest]
    runs-on: ${{ matrix.platform }}

    steps:
      - name: Set up JDK for build and test
        uses: actions/setup-java@v4
        with:
          distribution: temurin # Temurin is a distribution of adoptium
          java-version: ${{ matrix.jdk }}

      - name: Checkout security
        uses: actions/checkout@v4

      - name: Restore Maven Local Cache
        uses: actions/cache@v4.2.2
        with:
          path: ~/.m2/repository/org/opensearch/
          key: maven-local-${{ github.run_id }}
          restore-keys: |
            maven-local-

      - name: Run SPI Tests
        uses: gradle/gradle-build-action@v3
        with:
          cache-disabled: true
          arguments: |
            :opensearch-resource-sharing-spi:test -Dbuild.snapshot=false

      - uses: actions/upload-artifact@v4
        if: always()
        with:
          name: spi-${{ matrix.platform }}-JDK${{ matrix.jdk }}-reports
          path: |
            ./build/reports/

  resource-tests:
    env:
      CI_ENVIRONMENT: resource-test
    needs: publish-components-to-maven-local
    strategy:
      fail-fast: false
      matrix:
        jdk: [21]
        platform: [ubuntu-latest]
    runs-on: ${{ matrix.platform }}

    steps:
<<<<<<< HEAD
      - name: Set up JDK for build and test
        uses: actions/setup-java@v4
        with:
          distribution: temurin # Temurin is a distribution of adoptium
          java-version: ${{ matrix.jdk }}

      - name: Checkout security
        uses: actions/checkout@v4

      - name: Restore Maven Local Cache
        uses: actions/cache@v4.2.2
        with:
          path: ~/.m2/repository/org/opensearch/
          key: maven-local-${{ github.run_id }}
          restore-keys: |
            maven-local-

      - name: Run Resource Tests
        uses: gradle/gradle-build-action@v3
        with:
          cache-disabled: true
          arguments: |
=======
    - name: Set up JDK for build and test
      uses: actions/setup-java@v4
      with:
        distribution: temurin # Temurin is a distribution of adoptium
        java-version: ${{ matrix.jdk }}

    - name: Checkout security
      uses: actions/checkout@v4

    - name: Restore Maven Local Cache
      uses: actions/cache@v4.2.2
      with:
        path: ~/.m2/repository/org/opensearch/
        key: maven-local-${{ github.run_id }}
        restore-keys: |
          maven-local-

    - name: Run Resource Tests
      uses: gradle/gradle-build-action@v3
      with:
        cache-disabled: true
        arguments: |
>>>>>>> 793c73be
            :integrationTest -Dbuild.snapshot=false --tests org.opensearch.security.ResourceFocusedTests

  backward-compatibility-build:
    runs-on: ubuntu-latest
    steps:
      - uses: actions/setup-java@v4
        with:
          distribution: temurin # Temurin is a distribution of adoptium
          java-version: 21

      - name: Checkout Security Repo
        uses: actions/checkout@v4

      - name: Build BWC tests
        uses: gradle/gradle-build-action@v3
        with:
          cache-disabled: true
          arguments: |
            -p bwc-test build -x test -x integTest

  backward-compatibility:
    strategy:
      fail-fast: false
      matrix:
        jdk: [11, 17]
        platform: [ubuntu-latest, windows-latest]
    runs-on: ${{ matrix.platform }}

    steps:
      - uses: actions/setup-java@v4
        with:
          distribution: temurin # Temurin is a distribution of adoptium
          java-version: ${{ matrix.jdk }}

      - name: Checkout Security Repo
        uses: actions/checkout@v4

      - id: build-previous
        uses: ./.github/actions/run-bwc-suite
        with:
          plugin-previous-branch: "2.x"
          plugin-next-branch: "current_branch"
          report-artifact-name: bwc-${{ matrix.platform }}-jdk${{ matrix.jdk }}
          username: admin
          password: admin

  code-ql:
    runs-on: ubuntu-latest
    steps:
      - uses: actions/checkout@v4
      - uses: actions/setup-java@v4
        with:
          distribution: temurin # Temurin is a distribution of adoptium
          java-version: 21
      - uses: github/codeql-action/init@v3
        with:
          languages: java
      - run: ./gradlew clean assemble
      - uses: github/codeql-action/analyze@v3

  build-artifact-names:
    runs-on: ubuntu-latest
    steps:
<<<<<<< HEAD
      - name: Setup Environment
        uses: actions/checkout@v4

      - name: Configure Java
        uses: actions/setup-java@v4
        with:
          distribution: temurin
          java-version: 21

      - name: Build and Test Artifacts
        run: |
=======
    - name: Setup Environment
      uses: actions/checkout@v4

    - name: Configure Java
      uses: actions/setup-java@v4
      with:
        distribution: temurin
        java-version: 21

    - name: Build and Test Artifacts
      run: |
>>>>>>> 793c73be
          # Set version variables
          security_plugin_version=$(./gradlew properties -q | grep -E '^version:' | awk '{print $2}')
          security_plugin_version_no_snapshot=$(echo $security_plugin_version | sed 's/-SNAPSHOT//g')
          security_plugin_version_only_number=$(echo $security_plugin_version_no_snapshot | cut -d- -f1)
          test_qualifier=alpha2

          # Debug print versions
          echo "Versions:"
          echo $security_plugin_version
          echo $security_plugin_version_no_snapshot
          echo $security_plugin_version_only_number
          echo $test_qualifier

          # Publish SPI
          ./gradlew clean :opensearch-resource-sharing-spi:publishToMavenLocal && test -s ./spi/build/libs/opensearch-resource-sharing-spi-$security_plugin_version.jar
          ./gradlew clean :opensearch-resource-sharing-spi:publishToMavenLocal -Dbuild.snapshot=false && test -s ./spi/build/libs/opensearch-resource-sharing-spi-$security_plugin_version_no_snapshot.jar
          ./gradlew clean :opensearch-resource-sharing-spi:publishToMavenLocal -Dbuild.snapshot=false -Dbuild.version_qualifier=$test_qualifier && test -s ./spi/build/libs/opensearch-resource-sharing-spi-$security_plugin_version_only_number-$test_qualifier.jar
          ./gradlew clean :opensearch-resource-sharing-spi:publishToMavenLocal -Dbuild.version_qualifier=$test_qualifier && test -s ./spi/build/libs/opensearch-resource-sharing-spi-$security_plugin_version_only_number-$test_qualifier-SNAPSHOT.jar

<<<<<<< HEAD
          # Publish Client
          ./gradlew clean :opensearch-security-client:publishToMavenLocal && test -s ./client/build/libs/opensearch-security-client-$security_plugin_version.jar
          ./gradlew clean :opensearch-security-client:publishToMavenLocal -Dbuild.snapshot=false && test -s ./client/build/libs/opensearch-security-client-$security_plugin_version_no_snapshot.jar
          ./gradlew clean :opensearch-security-client:publishToMavenLocal -Dbuild.snapshot=false -Dbuild.version_qualifier=$test_qualifier && test -s ./client/build/libs/opensearch-security-client-$security_plugin_version_only_number-$test_qualifier.jar
          ./gradlew clean :opensearch-security-client:publishToMavenLocal -Dbuild.version_qualifier=$test_qualifier && test -s ./client/build/libs/opensearch-security-client-$security_plugin_version_only_number-$test_qualifier-SNAPSHOT.jar

          # Build artifacts

          ./gradlew clean assemble && \
          test -s ./build/distributions/opensearch-security-$security_plugin_version.zip && \
          test -s ./spi/build/libs/opensearch-resource-sharing-spi-$security_plugin_version.jar && \
          test -s ./client/build/libs/opensearch-security-client-$security_plugin_version.jar

          ./gradlew clean assemble -Dbuild.snapshot=false && \
          test -s ./build/distributions/opensearch-security-$security_plugin_version_no_snapshot.zip && \
          test -s ./spi/build/libs/opensearch-resource-sharing-spi-$security_plugin_version_no_snapshot.jar && \
          test -s ./client/build/libs/opensearch-security-client-$security_plugin_version_no_snapshot.jar

          ./gradlew clean assemble -Dbuild.snapshot=false -Dbuild.version_qualifier=$test_qualifier && \
          test -s ./build/distributions/opensearch-security-$security_plugin_version_only_number-$test_qualifier.zip && \
          test -s ./spi/build/libs/opensearch-resource-sharing-spi-$security_plugin_version_only_number-$test_qualifier.jar && \
          test -s ./client/build/libs/opensearch-security-client-$security_plugin_version_only_number-$test_qualifier.jar

          ./gradlew clean assemble -Dbuild.version_qualifier=$test_qualifier && \
          test -s ./build/distributions/opensearch-security-$security_plugin_version_only_number-$test_qualifier-SNAPSHOT.zip && \
          test -s ./spi/build/libs/opensearch-resource-sharing-spi-$security_plugin_version_only_number-$test_qualifier-SNAPSHOT.jar && \
          test -s ./client/build/libs/opensearch-security-client-$security_plugin_version_only_number-$test_qualifier-SNAPSHOT.jar
=======

          # Build artifacts
          ./gradlew clean assemble && \
          test -s ./build/distributions/opensearch-security-$security_plugin_version.zip && \
          test -s ./spi/build/libs/opensearch-resource-sharing-spi-$security_plugin_version.jar

          ./gradlew clean assemble -Dbuild.snapshot=false && \
          test -s ./build/distributions/opensearch-security-$security_plugin_version_no_snapshot.zip && \
          test -s ./spi/build/libs/opensearch-resource-sharing-spi-$security_plugin_version_no_snapshot.jar

          ./gradlew clean assemble -Dbuild.snapshot=false -Dbuild.version_qualifier=$test_qualifier && \
          test -s ./build/distributions/opensearch-security-$security_plugin_version_only_number-$test_qualifier.zip && \
          test -s ./spi/build/libs/opensearch-resource-sharing-spi-$security_plugin_version_only_number-$test_qualifier.jar

          ./gradlew clean assemble -Dbuild.version_qualifier=$test_qualifier && \
          test -s ./build/distributions/opensearch-security-$security_plugin_version_only_number-$test_qualifier-SNAPSHOT.zip && \
          test -s ./spi/build/libs/opensearch-resource-sharing-spi-$security_plugin_version_only_number-$test_qualifier-SNAPSHOT.jar
>>>>>>> 793c73be

          ./gradlew clean publishPluginZipPublicationToZipStagingRepository && \
          test -s ./build/distributions/opensearch-security-$security_plugin_version.zip && \
          test -s ./build/distributions/opensearch-security-$security_plugin_version.pom && \
          test -s ./spi/build/libs/opensearch-resource-sharing-spi-$security_plugin_version.jar

          ./gradlew clean publishShadowPublicationToMavenLocal && \
<<<<<<< HEAD
          test -s ./spi/build/libs/opensearch-resource-sharing-spi-$security_plugin_version.jar && \
          test -s ./client/build/libs/opensearch-security-client-$security_plugin_version.jar

      - name: List files in build directory on failure
        if: failure()
        run: ls -al ./*/build/libs/ ./build/distributions/
=======
          test -s ./spi/build/libs/opensearch-resource-sharing-spi-$security_plugin_version.jar

    - name: List files in build directory on failure
      if: failure()
      run: ls -al ./*/build/libs/ ./build/distributions/
>>>>>>> 793c73be
<|MERGE_RESOLUTION|>--- conflicted
+++ resolved
@@ -23,19 +23,19 @@
     outputs:
       separateTestsNames: ${{ steps.set-matrix.outputs.separateTestsNames }}
     steps:
-      - name: Set up JDK for build and test
-        uses: actions/setup-java@v4
-        with:
-          distribution: temurin # Temurin is a distribution of adoptium
-          java-version: 21
-
-      - name: Checkout security
-        uses: actions/checkout@v4
-
-      - name: Generate list of tasks
-        id: set-matrix
-        run: |
-          echo "separateTestsNames=$(./gradlew listTasksAsJSON -q --console=plain | tail -n 1)" >> $GITHUB_OUTPUT
+    - name: Set up JDK for build and test
+      uses: actions/setup-java@v4
+      with:
+        distribution: temurin # Temurin is a distribution of adoptium
+        java-version: 21
+
+    - name: Checkout security
+      uses: actions/checkout@v4
+
+    - name: Generate list of tasks
+      id: set-matrix
+      run: |
+        echo "separateTestsNames=$(./gradlew listTasksAsJSON -q --console=plain | tail -n 1)" >> $GITHUB_OUTPUT
 
   publish-components-to-maven-local:
     runs-on: ubuntu-latest
@@ -64,32 +64,6 @@
           restore-keys: |
             maven-local-
 
-  publish-components-to-maven-local:
-    runs-on: ubuntu-latest
-    steps:
-    - name: Set up JDK for build and test
-      uses: actions/setup-java@v4
-      with:
-        distribution: temurin # Temurin is a distribution of adoptium
-        java-version: 21
-
-    - name: Checkout security
-      uses: actions/checkout@v4
-
-    - name: Publish components to Maven Local
-      run: |
-        ./gradlew clean \
-          :opensearch-resource-sharing-spi:publishToMavenLocal \
-          -Dbuild.snapshot=false
-
-    - name: Cache artifacts for dependent jobs
-      uses: actions/cache@v4.2.2
-      with:
-        path: ~/.m2/repository/org/opensearch/
-        key: maven-local-${{ github.run_id }}
-        restore-keys: |
-          maven-local-
-
   test-windows:
     name: test
     needs: [generate-test-list, publish-components-to-maven-local]
@@ -102,28 +76,28 @@
     runs-on: ${{ matrix.platform }}
 
     steps:
-      - name: Set up JDK for build and test
-        uses: actions/setup-java@v4
-        with:
-          distribution: temurin # Temurin is a distribution of adoptium
-          java-version: ${{ matrix.jdk }}
-
-      - name: Checkout security
-        uses: actions/checkout@v4
-
-      - name: Build and Test
-        uses: gradle/gradle-build-action@v3
-        with:
-          cache-disabled: true
-          arguments: |
-            ${{ matrix.gradle_task }} -Dbuild.snapshot=false
-
-      - uses: actions/upload-artifact@v4
-        if: always()
-        with:
-          name: ${{ matrix.platform }}-JDK${{ matrix.jdk }}-${{ matrix.gradle_task }}-reports
-          path: |
-            ./build/reports/
+    - name: Set up JDK for build and test
+      uses: actions/setup-java@v4
+      with:
+        distribution: temurin # Temurin is a distribution of adoptium
+        java-version: ${{ matrix.jdk }}
+
+    - name: Checkout security
+      uses: actions/checkout@v4
+
+    - name: Build and Test
+      uses: gradle/gradle-build-action@v3
+      with:
+        cache-disabled: true
+        arguments: |
+          ${{ matrix.gradle_task }} -Dbuild.snapshot=false
+
+    - uses: actions/upload-artifact@v4
+      if: always()
+      with:
+        name: ${{ matrix.platform }}-JDK${{ matrix.jdk }}-${{ matrix.gradle_task }}-reports
+        path: |
+          ./build/reports/
 
   test-linux:
     name: test
@@ -210,38 +184,6 @@
     runs-on: ${{ matrix.platform }}
 
     steps:
-<<<<<<< HEAD
-      - name: Set up JDK for build and test
-        uses: actions/setup-java@v4
-        with:
-          distribution: temurin # Temurin is a distribution of adoptium
-          java-version: ${{ matrix.jdk }}
-
-      - name: Checkout security
-        uses: actions/checkout@v4
-
-      - name: Restore Maven Local Cache
-        uses: actions/cache@v4.2.2
-        with:
-          path: ~/.m2/repository/org/opensearch/
-          key: maven-local-${{ github.run_id }}
-          restore-keys: |
-            maven-local-
-
-      - name: Run Integration Tests
-        uses: gradle/gradle-build-action@v3
-        with:
-          cache-disabled: true
-          arguments: |
-            :integrationTest -Dbuild.snapshot=false
-
-      - uses: actions/upload-artifact@v4
-        if: always()
-        with:
-          name: integration-${{ matrix.platform }}-JDK${{ matrix.jdk }}-reports
-          path: |
-            ./build/reports/
-=======
     - name: Set up JDK for build and test
       uses: actions/setup-java@v4
       with:
@@ -272,7 +214,6 @@
         name: integration-${{ matrix.platform }}-JDK${{ matrix.jdk }}-reports
         path: |
           ./build/reports/
->>>>>>> 793c73be
 
   integration-tests-linux:
     name: integration-tests
@@ -422,30 +363,6 @@
     runs-on: ${{ matrix.platform }}
 
     steps:
-<<<<<<< HEAD
-      - name: Set up JDK for build and test
-        uses: actions/setup-java@v4
-        with:
-          distribution: temurin # Temurin is a distribution of adoptium
-          java-version: ${{ matrix.jdk }}
-
-      - name: Checkout security
-        uses: actions/checkout@v4
-
-      - name: Restore Maven Local Cache
-        uses: actions/cache@v4.2.2
-        with:
-          path: ~/.m2/repository/org/opensearch/
-          key: maven-local-${{ github.run_id }}
-          restore-keys: |
-            maven-local-
-
-      - name: Run Resource Tests
-        uses: gradle/gradle-build-action@v3
-        with:
-          cache-disabled: true
-          arguments: |
-=======
     - name: Set up JDK for build and test
       uses: actions/setup-java@v4
       with:
@@ -468,8 +385,7 @@
       with:
         cache-disabled: true
         arguments: |
->>>>>>> 793c73be
-            :integrationTest -Dbuild.snapshot=false --tests org.opensearch.security.ResourceFocusedTests
+          :integrationTest -Dbuild.snapshot=false --tests org.opensearch.security.ResourceFocusedTests
 
   backward-compatibility-build:
     runs-on: ubuntu-latest
@@ -498,41 +414,40 @@
     runs-on: ${{ matrix.platform }}
 
     steps:
-      - uses: actions/setup-java@v4
-        with:
-          distribution: temurin # Temurin is a distribution of adoptium
-          java-version: ${{ matrix.jdk }}
-
-      - name: Checkout Security Repo
-        uses: actions/checkout@v4
-
-      - id: build-previous
-        uses: ./.github/actions/run-bwc-suite
-        with:
-          plugin-previous-branch: "2.x"
-          plugin-next-branch: "current_branch"
-          report-artifact-name: bwc-${{ matrix.platform }}-jdk${{ matrix.jdk }}
-          username: admin
-          password: admin
+    - uses: actions/setup-java@v4
+      with:
+        distribution: temurin # Temurin is a distribution of adoptium
+        java-version: ${{ matrix.jdk }}
+
+    - name: Checkout Security Repo
+      uses: actions/checkout@v4
+
+    - id: build-previous
+      uses: ./.github/actions/run-bwc-suite
+      with:
+        plugin-previous-branch: "2.x"
+        plugin-next-branch: "current_branch"
+        report-artifact-name: bwc-${{ matrix.platform }}-jdk${{ matrix.jdk }}
+        username: admin
+        password: admin
 
   code-ql:
     runs-on: ubuntu-latest
     steps:
-      - uses: actions/checkout@v4
-      - uses: actions/setup-java@v4
-        with:
-          distribution: temurin # Temurin is a distribution of adoptium
-          java-version: 21
-      - uses: github/codeql-action/init@v3
-        with:
-          languages: java
-      - run: ./gradlew clean assemble
-      - uses: github/codeql-action/analyze@v3
+    - uses: actions/checkout@v4
+    - uses: actions/setup-java@v4
+      with:
+        distribution: temurin # Temurin is a distribution of adoptium
+        java-version: 21
+    - uses: github/codeql-action/init@v3
+      with:
+        languages: java
+    - run: ./gradlew clean assemble
+    - uses: github/codeql-action/analyze@v3
 
   build-artifact-names:
     runs-on: ubuntu-latest
     steps:
-<<<<<<< HEAD
       - name: Setup Environment
         uses: actions/checkout@v4
 
@@ -544,19 +459,6 @@
 
       - name: Build and Test Artifacts
         run: |
-=======
-    - name: Setup Environment
-      uses: actions/checkout@v4
-
-    - name: Configure Java
-      uses: actions/setup-java@v4
-      with:
-        distribution: temurin
-        java-version: 21
-
-    - name: Build and Test Artifacts
-      run: |
->>>>>>> 793c73be
           # Set version variables
           security_plugin_version=$(./gradlew properties -q | grep -E '^version:' | awk '{print $2}')
           security_plugin_version_no_snapshot=$(echo $security_plugin_version | sed 's/-SNAPSHOT//g')
@@ -576,7 +478,6 @@
           ./gradlew clean :opensearch-resource-sharing-spi:publishToMavenLocal -Dbuild.snapshot=false -Dbuild.version_qualifier=$test_qualifier && test -s ./spi/build/libs/opensearch-resource-sharing-spi-$security_plugin_version_only_number-$test_qualifier.jar
           ./gradlew clean :opensearch-resource-sharing-spi:publishToMavenLocal -Dbuild.version_qualifier=$test_qualifier && test -s ./spi/build/libs/opensearch-resource-sharing-spi-$security_plugin_version_only_number-$test_qualifier-SNAPSHOT.jar
 
-<<<<<<< HEAD
           # Publish Client
           ./gradlew clean :opensearch-security-client:publishToMavenLocal && test -s ./client/build/libs/opensearch-security-client-$security_plugin_version.jar
           ./gradlew clean :opensearch-security-client:publishToMavenLocal -Dbuild.snapshot=false && test -s ./client/build/libs/opensearch-security-client-$security_plugin_version_no_snapshot.jar
@@ -604,25 +505,6 @@
           test -s ./build/distributions/opensearch-security-$security_plugin_version_only_number-$test_qualifier-SNAPSHOT.zip && \
           test -s ./spi/build/libs/opensearch-resource-sharing-spi-$security_plugin_version_only_number-$test_qualifier-SNAPSHOT.jar && \
           test -s ./client/build/libs/opensearch-security-client-$security_plugin_version_only_number-$test_qualifier-SNAPSHOT.jar
-=======
-
-          # Build artifacts
-          ./gradlew clean assemble && \
-          test -s ./build/distributions/opensearch-security-$security_plugin_version.zip && \
-          test -s ./spi/build/libs/opensearch-resource-sharing-spi-$security_plugin_version.jar
-
-          ./gradlew clean assemble -Dbuild.snapshot=false && \
-          test -s ./build/distributions/opensearch-security-$security_plugin_version_no_snapshot.zip && \
-          test -s ./spi/build/libs/opensearch-resource-sharing-spi-$security_plugin_version_no_snapshot.jar
-
-          ./gradlew clean assemble -Dbuild.snapshot=false -Dbuild.version_qualifier=$test_qualifier && \
-          test -s ./build/distributions/opensearch-security-$security_plugin_version_only_number-$test_qualifier.zip && \
-          test -s ./spi/build/libs/opensearch-resource-sharing-spi-$security_plugin_version_only_number-$test_qualifier.jar
-
-          ./gradlew clean assemble -Dbuild.version_qualifier=$test_qualifier && \
-          test -s ./build/distributions/opensearch-security-$security_plugin_version_only_number-$test_qualifier-SNAPSHOT.zip && \
-          test -s ./spi/build/libs/opensearch-resource-sharing-spi-$security_plugin_version_only_number-$test_qualifier-SNAPSHOT.jar
->>>>>>> 793c73be
 
           ./gradlew clean publishPluginZipPublicationToZipStagingRepository && \
           test -s ./build/distributions/opensearch-security-$security_plugin_version.zip && \
@@ -630,17 +512,9 @@
           test -s ./spi/build/libs/opensearch-resource-sharing-spi-$security_plugin_version.jar
 
           ./gradlew clean publishShadowPublicationToMavenLocal && \
-<<<<<<< HEAD
           test -s ./spi/build/libs/opensearch-resource-sharing-spi-$security_plugin_version.jar && \
           test -s ./client/build/libs/opensearch-security-client-$security_plugin_version.jar
 
       - name: List files in build directory on failure
         if: failure()
-        run: ls -al ./*/build/libs/ ./build/distributions/
-=======
-          test -s ./spi/build/libs/opensearch-resource-sharing-spi-$security_plugin_version.jar
-
-    - name: List files in build directory on failure
-      if: failure()
-      run: ls -al ./*/build/libs/ ./build/distributions/
->>>>>>> 793c73be
+        run: ls -al ./*/build/libs/ ./build/distributions/