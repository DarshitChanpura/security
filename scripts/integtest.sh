--- conflicted
+++ resolved
@@ -20,11 +20,7 @@
     echo -e "-v OPENSEARCH_VERSION\t, no defaults"
     echo -e "-n SNAPSHOT\t, defaults to false"
     echo -e "-m CLUSTER_NAME\t, defaults to docker-cluster"
-<<<<<<< HEAD
-    echo -e "-u COMMON_UTILS_VERSION\t, defaults to 2.9.0.0"
-=======
     echo -e "-u COMMON_UTILS_VERSION\t, defaults to 3.0.0.0-SNAPSHOT"
->>>>>>> 744b5d4c
     echo "--------------------------------------------------------------------------"
 }
 
@@ -105,11 +101,7 @@
 fi
 if [ -z "$COMMON_UTILS_VERSION" ]
 then
-<<<<<<< HEAD
-  COMMON_UTILS_VERSION="2.9.0.0"
-=======
   COMMON_UTILS_VERSION="3.0.0.0-SNAPSHOT"
->>>>>>> 744b5d4c
 fi
 
 USERNAME=`echo $CREDENTIAL | awk -F ':' '{print $1}'`
