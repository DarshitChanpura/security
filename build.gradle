/*
 * SPDX-License-Identifier: Apache-2.0
 *
 * The OpenSearch Contributors require contributions made to
 * this file be licensed under the Apache-2.0 license or a
 * compatible open source license.
 *
 * Modifications Copyright OpenSearch Contributors. See
 * GitHub history for details.
 */


import com.diffplug.gradle.spotless.JavaExtension
import org.opensearch.gradle.test.RestIntegTestTask
import groovy.json.JsonBuilder

buildscript {
    ext {
        opensearch_version = System.getProperty("opensearch.version", "3.0.0-beta1-SNAPSHOT")
        isSnapshot = "true" == System.getProperty("build.snapshot", "true")
        buildVersionQualifier = System.getProperty("build.version_qualifier", "beta1")

        // 2.0.0-rc1-SNAPSHOT -> 2.0.0.0-rc1-SNAPSHOT
        version_tokens = opensearch_version.tokenize('-')
        opensearch_build = version_tokens[0] + '.0'

        common_utils_version = System.getProperty("common_utils.version", '3.0.0.0-beta1-SNAPSHOT')

        kafka_version  = '3.7.1'
        open_saml_version = '5.1.4'
        open_saml_shib_version = "9.1.4"
        one_login_java_saml = '2.9.0'
        jjwt_version = '0.12.6'
        guava_version = '33.4.6-jre'
        jaxb_version = '2.3.9'
        spring_version = '6.2.5'
        bouncycastle_version = '1.80'

        if (buildVersionQualifier) {
            opensearch_build += "-${buildVersionQualifier}"
        }
        if (isSnapshot) {
            opensearch_build += "-SNAPSHOT"
        }
    }

    repositories {
        mavenLocal()
        mavenCentral()
        maven { url "https://plugins.gradle.org/m2/" }
        maven { url "https://aws.oss.sonatype.org/content/repositories/snapshots" }
        maven { url "https://artifacts.opensearch.org/snapshots/lucene/" }
        maven { url "https://build.shibboleth.net/nexus/content/groups/public" }
        maven { url "https://build.shibboleth.net/nexus/content/repositories/releases" }
    }

    dependencies {
        classpath "org.opensearch.gradle:build-tools:${opensearch_version}"
    }
}

plugins {
    id 'java'
    id 'idea'
    id 'jacoco'
    id 'maven-publish'
    id 'com.diffplug.spotless' version '6.25.0'
    id 'checkstyle'
    id 'com.netflix.nebula.ospackage' version "11.11.1"
    id "org.gradle.test-retry" version "1.6.2"
    id 'eclipse'
    id "com.github.spotbugs" version "5.2.5"
    id "com.google.osdetector" version "1.7.3"
}

allprojects {
    group = "org.opensearch"
    version = opensearch_build
}

apply plugin: 'opensearch.opensearchplugin'
apply plugin: 'opensearch.pluginzip'
apply plugin: 'opensearch.rest-test'
apply plugin: 'opensearch.testclusters'
apply from: 'gradle/formatting.gradle'

licenseFile = rootProject.file('LICENSE.txt')
noticeFile = rootProject.file('NOTICE.txt')

spotbugs {
    includeFilter = file('spotbugs-include.xml')
}

spotbugsTest {
    enabled = false
}

java.sourceCompatibility = JavaVersion.VERSION_21
java.targetCompatibility = JavaVersion.VERSION_21


compileJava {
    options.compilerArgs = [
            '-Xlint:auxiliaryclass',
            '-Xlint:cast',
            '-Xlint:classfile',
            '-Xlint:dep-ann',
            '-Xlint:divzero',
            '-Xlint:empty',
            '-Xlint:exports',
            '-Xlint:fallthrough',
            '-Xlint:finally',
            '-Xlint:module',
            '-Xlint:opens',
            '-Xlint:overloads',
            '-Xlint:overrides',
            '-Xlint:-processing',
            '-Xlint:rawtypes',
            '-Xlint:removal',
            '-Xlint:requires-automatic',
            '-Xlint:requires-transitive-automatic',
            '-Xlint:static',
            '-Xlint:unchecked',
            '-Xlint:varargs',
            '-Xlint:preview',
            '-Werror']
    options.encoding = 'UTF-8'
}

compileTestJava {
    options.compilerArgs = [
            '-Xlint:auxiliaryclass',
            '-Xlint:cast',
            '-Xlint:classfile',
            '-Xlint:dep-ann',
            '-Xlint:divzero',
            '-Xlint:empty',
            '-Xlint:exports',
            '-Xlint:fallthrough',
            '-Xlint:finally',
            '-Xlint:module',
            '-Xlint:opens',
            '-Xlint:overloads',
            '-Xlint:overrides',
            '-Xlint:-processing',
            '-Xlint:rawtypes',
            '-Xlint:removal',
            '-Xlint:requires-automatic',
            '-Xlint:requires-transitive-automatic',
            '-Xlint:static',
            '-Xlint:unchecked',
            '-Xlint:varargs',
            '-Xlint:preview',
            '-Werror']
    options.encoding = 'UTF-8'
}


licenseHeaders.enabled = true

// The following check that have never be enabled in security
dependencyLicenses.enabled = false
thirdPartyAudit.enabled = false
loggerUsageCheck.enabled = false
forbiddenApisMain.enabled = false
forbiddenApisTest.enabled = false
filepermissions.enabled = false
forbiddenPatterns.enabled = false
testingConventions.enabled = false
jarHell.enabled = true
tasks.whenTaskAdded {task ->
    if(task.name.contains("forbiddenApisIntegrationTest")) {
        task.enabled = false
    }
}

def splitTestConfig = [
    ciSecurityIntegrationTest: [
        description: "Runs integration tests from all classes.",
        filters: [
            includeTestsMatching: [
                "org.opensearch.security.*Integ*"
            ],
            excludeTestsMatching: [
                "org.opensearch.security.sanity.tests.*"
            ]
        ]
    ],
    crossClusterTest: [
        description: "Runs cross-cluster tests.",
        filters: [
            includeTestsMatching: [
                    "org.opensearch.security.ccstest.*"
            ]
        ]
    ],
    dlicDlsflsTest: [
        description: "Runs Document- and Field-Level Security tests.",
        filters: [
            includeTestsMatching: [
                "org.opensearch.security.dlic.dlsfls.*"
            ]
        ]
    ],
    dlicRestApiTest: [
        description: "Runs REST Management API tests.",
        filters: [
            includeTestsMatching: [
                "org.opensearch.security.dlic.rest.*"
            ]
        ]
    ],
    indicesTest: [
        description: "Runs indices tests from all classes.",
        filters: [
            includeTestsMatching: [
                "org.opensearch.security.*indices*"
            ],
            excludeTestsMatching: [
                "org.opensearch.security.sanity.tests.*"
            ]
        ]
    ],
    opensslCITest: [
        description: "Runs portion of SSL tests related to OpenSSL. Explained in https://github.com/opensearch-project/security/pull/2301",
        include: '**/OpenSSL*.class'
    ],
    sslTest: [
        description: "Runs most of the SSL tests.",
        filters: [
            includeTestsMatching: [
                "org.opensearch.security.ssl.*"
            ],
            excludeTestsMatching: [
                "org.opensearch.security.ssl.OpenSSL*"
            ]
        ]
    ]
] as ConfigObject

List<String> taskNames = splitTestConfig.keySet() as List

task listTasksAsJSON {
    // We are using `doLast` to explicitly specify when we
    // want this action to be started. Without it the output
    // is not shown at all or can be mixed with other outputs.
    doLast {
        System.out.println(new JsonBuilder(["citest"] + taskNames))
    }
}

task copyExtraTestResources(dependsOn: testClasses) {

    copy {
        from 'src/test/resources'
        into 'build/testrun/test/src/test/resources'
    }

    taskNames.each { testName ->
        copy {
            from 'src/test/resources'
            into "build/testrun/${testName}/src/test/resources"
        }
    }

    copy {
        from 'src/test/resources'
        into 'build/testrun/citest/src/test/resources'
    }
}

def setCommonTestConfig(Test task) {
    task.maxParallelForks = 8
    task.jvmArgs += "-Xmx3072m"
    // this is needed to reflect access system env map.
    task.jvmArgs += "--add-opens=java.base/java.io=ALL-UNNAMED"
    task.jvmArgs += "--add-opens=java.base/java.util=ALL-UNNAMED"
    task.retry {
        failOnPassedAfterRetry = false
        maxRetries = 5
    }
    task.jacoco {
        excludes = [
                "com.sun.jndi.dns.*",
                "com.sun.security.sasl.gsskerb.*",
                "java.sql.*",
                "javax.script.*",
                "org.jcp.xml.dsig.internal.dom.*",
                "sun.nio.cs.ext.*",
                "sun.security.ec.*",
                "sun.security.jgss.*",
                "sun.security.pkcs11.*",
                "sun.security.smartcardio.*",
                "sun.util.resources.provider.*"
        ]
    }
    task.dependsOn copyExtraTestResources
    task.finalizedBy jacocoTestReport
}

test {
    include '**/*.class'
    filter {
        excludeTestsMatching "org.opensearch.security.sanity.tests.*"
    }
    maxParallelForks = 8
    jvmArgs += "-Xmx3072m"
    // this is needed to reflect access system env map.
    jvmArgs += "--add-opens=java.base/java.io=ALL-UNNAMED"
    jvmArgs += "--add-opens=java.base/java.util=ALL-UNNAMED"
    retry {
        failOnPassedAfterRetry = false
        maxRetries = 5
    }
    jacoco {
        excludes = [
                "com.sun.jndi.dns.*",
                "com.sun.security.sasl.gsskerb.*",
                "java.sql.*",
                "javax.script.*",
                "org.jcp.xml.dsig.internal.dom.*",
                "sun.nio.cs.ext.*",
                "sun.security.ec.*",
                "sun.security.jgss.*",
                "sun.security.pkcs11.*",
                "sun.security.smartcardio.*",
                "sun.util.resources.provider.*"
        ]
    }
    setCommonTestConfig(it)
}

task citest(type: Test) {
    group = "Github Actions tests"
    description = "Runs the test suite on classes not covered by rest of the task in this group."
    include '**/*.class'
    filter {
        excludeTestsMatching "org.opensearch.security.sanity.tests.*"
        excludeTestsMatching "org.opensearch.security.ssl.OpenSSL*"
        splitTestConfig.each { entry ->
            entry.value.filters.each{ test ->
                if (test.key == "includeTestsMatching") {
                    test.value.each{
                        excludeTestsMatching "${it}"
                    }
                } else if (test.key == "includeTest") {
                    test.value.each{
                        excludeTest "${it}"
                    }
                }
            }
        }
    }
    setCommonTestConfig(it)
}

splitTestConfig.each{ testName, testCfg ->
    task "${testName}"(type: Test) {
        group = testCfg.group ?: "Github Actions tests"
        description = testCfg.description
        include testCfg.include ?: '**/*.class'
        filter {
            testCfg.filters.each{ filter, values ->
                values.each{ value ->
                    "${filter}" "${value}"
                }
            }
        }
        setCommonTestConfig(it)
    }
}

tasks.test.dependsOn(copyExtraTestResources)

jacoco {
    reportsDirectory = file("$buildDir/reports/jacoco")
}

jacocoTestReport {
    getExecutionData().setFrom(fileTree(buildDir).include("/jacoco/*.exec"))
    reports {
        xml.required = true
    }
}

checkstyle {
    toolVersion "10.3.3"
    showViolations true
    configDirectory.set(rootProject.file("checkstyle/"))
}

tasks.withType(Checkstyle) {
    dependsOn(':precommit')
    reports {
        ignoreFailures = false
    }
}


opensearchplugin {
    name 'opensearch-security'
    description 'Provide access control related features for OpenSearch'
    classname 'org.opensearch.security.OpenSearchSecurityPlugin'
}

// This requires an additional Jar not published as part of build-tools
loggerUsageCheck.enabled = false

publishing {
    publications {
        pluginZip(MavenPublication) { publication ->
            pom {
                name = "opensearch-security"
                description = "Provide access control related features for OpenSearch"
                groupId = "org.opensearch.plugin"
                licenses {
                    license {
                        name = "The Apache License, Version 2.0"
                        url = "http://www.apache.org/licenses/LICENSE-2.0.txt"
                    }
                }
                developers {
                    developer {
                        name = "OpenSearch"
                        url = "https://github.com/opensearch-project/security"
                    }
                }
            }
        }
    }
    repositories {
        maven {
            name = "Snapshots" //  optional target repository name
            url = "https://aws.oss.sonatype.org/content/repositories/snapshots"
            credentials {
                username "$System.env.SONATYPE_USERNAME"
                password "$System.env.SONATYPE_PASSWORD"
            }
        }
    }
}


tasks.test.finalizedBy(jacocoTestReport)  // report is always generated after tests run

allprojects {
    tasks.withType(Javadoc).all { enabled = false }
}

bundlePlugin {
    from('plugin-security.policy')
    from('config') {
        into 'config'
    }
    from('tools') {
        into 'tools'
    }
}

configurations {
    all {
        resolutionStrategy {
            force 'commons-codec:commons-codec:1.18.0'
            force 'org.slf4j:slf4j-api:1.7.36'
            force 'org.scala-lang:scala-library:2.13.16'
            force "com.fasterxml.jackson:jackson-bom:${versions.jackson}"
            force "com.fasterxml.jackson.core:jackson-core:${versions.jackson}"
            force "com.fasterxml.jackson.datatype:jackson-datatype-jdk8:${versions.jackson}"
            force "com.fasterxml.jackson.core:jackson-databind:${versions.jackson_databind}"
            force "io.netty:netty-buffer:${versions.netty}"
            force "io.netty:netty-common:${versions.netty}"
            force "io.netty:netty-handler:${versions.netty}"
            force "io.netty:netty-transport:${versions.netty}"
            force "io.netty:netty-transport-native-unix-common:${versions.netty}"
            force "com.github.luben:zstd-jni:${versions.zstd}"
            force "org.xerial.snappy:snappy-java:1.1.10.7"
            force "com.google.guava:guava:${guava_version}"

            // for spotbugs dependency conflict
            force "org.apache.commons:commons-lang3:${versions.commonslang}"

            // for spotless transitive dependency CVE
            force "org.eclipse.platform:org.eclipse.core.runtime:3.33.0"
            force "org.eclipse.platform:org.eclipse.equinox.common:3.20.0"

            // For integrationTest
            force "org.apache.httpcomponents:httpclient:4.5.14"
            force "org.apache.httpcomponents:httpcore:4.4.16"
            force "com.google.errorprone:error_prone_annotations:2.36.0"
            force "org.checkerframework:checker-qual:3.49.1"
            force "ch.qos.logback:logback-classic:1.5.18"
            force "commons-io:commons-io:2.18.0"
            force "com.carrotsearch.randomizedtesting:randomizedtesting-runner:2.8.2"
            force "org.hamcrest:hamcrest:2.2"
            force "org.mockito:mockito-core:5.16.1"
            force "net.bytebuddy:byte-buddy:1.15.11"
            force "org.ow2.asm:asm:9.7.1"
        }
    }

    integrationTestImplementation.extendsFrom implementation
    integrationTestRuntimeOnly.extendsFrom runtimeOnly
}

allprojects {
<<<<<<< HEAD
    repositories {
        mavenLocal()
        mavenCentral()
        maven { url "https://plugins.gradle.org/m2/" }
        maven { url "https://aws.oss.sonatype.org/content/repositories/snapshots" }
        maven { url "https://artifacts.opensearch.org/snapshots/lucene/" }
        maven { url "https://build.shibboleth.net/nexus/content/repositories/releases" }
    }

=======
>>>>>>> 793c73be
    configurations {
        integrationTestImplementation.extendsFrom implementation
        compile.extendsFrom compileOnly
        compile.extendsFrom testImplementation
    }
    dependencies {
        // unit test framework
        testImplementation 'org.hamcrest:hamcrest:2.2'
        testImplementation 'junit:junit:4.13.2'
        testImplementation "org.opensearch:opensearch:${opensearch_version}"
        testImplementation "org.mockito:mockito-core:5.16.1"

        //integration test framework:
        integrationTestImplementation('com.carrotsearch.randomizedtesting:randomizedtesting-runner:2.8.2') {
            exclude(group: 'junit', module: 'junit')
        }
        integrationTestImplementation 'junit:junit:4.13.2'
        integrationTestImplementation("org.opensearch.plugin:reindex-client:${opensearch_version}"){
            exclude(group: 'org.slf4j', module: 'slf4j-api')
        }
        integrationTestImplementation "org.opensearch.plugin:percolator-client:${opensearch_version}"
        integrationTestImplementation 'commons-io:commons-io:2.18.0'
        integrationTestImplementation "org.apache.logging.log4j:log4j-core:${versions.log4j}"
        integrationTestImplementation "org.apache.logging.log4j:log4j-jul:${versions.log4j}"
        integrationTestImplementation 'org.hamcrest:hamcrest:2.2'
        integrationTestImplementation "org.bouncycastle:bcpkix-jdk18on:${bouncycastle_version}"
        integrationTestImplementation "org.bouncycastle:bcutil-jdk18on:${bouncycastle_version}"
        integrationTestImplementation('org.awaitility:awaitility:4.2.2') {
            exclude(group: 'org.hamcrest', module: 'hamcrest')
        }
        integrationTestImplementation 'com.unboundid:unboundid-ldapsdk:4.0.14'
        integrationTestImplementation "org.opensearch.plugin:mapper-size:${opensearch_version}"
        integrationTestImplementation "org.apache.httpcomponents:httpclient-cache:4.5.14"
        integrationTestImplementation "org.apache.httpcomponents:httpclient:4.5.14"
        integrationTestImplementation "org.apache.httpcomponents:fluent-hc:4.5.14"
        integrationTestImplementation "org.apache.httpcomponents:httpcore:4.4.16"
        integrationTestImplementation "org.apache.httpcomponents:httpasyncclient:4.1.5"
        integrationTestImplementation "org.mockito:mockito-core:5.16.1"
        integrationTestImplementation "org.passay:passay:1.6.6"
        integrationTestImplementation "org.opensearch:opensearch:${opensearch_version}"
        integrationTestImplementation "org.opensearch.plugin:transport-netty4-client:${opensearch_version}"
        integrationTestImplementation "org.opensearch.plugin:aggs-matrix-stats-client:${opensearch_version}"
        integrationTestImplementation "org.opensearch.plugin:parent-join-client:${opensearch_version}"
        integrationTestImplementation 'com.password4j:password4j:1.8.2'
        integrationTestImplementation "com.google.guava:guava:${guava_version}"
        integrationTestImplementation "org.apache.commons:commons-lang3:${versions.commonslang}"
        integrationTestImplementation "com.fasterxml.jackson.core:jackson-databind:${versions.jackson_databind}"
        integrationTestImplementation 'org.greenrobot:eventbus-java:3.3.1'
        integrationTestImplementation('com.flipkart.zjsonpatch:zjsonpatch:0.4.16'){
            exclude(group:'com.fasterxml.jackson.core')
        }
        integrationTestImplementation 'org.slf4j:slf4j-api:2.0.12'
        integrationTestImplementation 'com.selectivem.collections:special-collections-complete:1.4.0'
        integrationTestImplementation "org.opensearch.plugin:lang-painless:${opensearch_version}"
<<<<<<< HEAD
        integrationTestImplementation group: 'org.opensearch', name:'opensearch-resource-sharing-spi', version:"${opensearch_build}"
        integrationTestImplementation project(path: ":${rootProject.name}-client", configuration: 'shadow')
=======
        integrationTestImplementation project(path:":opensearch-resource-sharing-spi", configuration: 'shadow')
>>>>>>> 793c73be
    }
}

//create source set 'integrationTest'
//add classes from the main source set to the compilation and runtime classpaths of the integrationTest
sourceSets {
    integrationTest {
        java {
            srcDir file ('src/integrationTest/java')
            compileClasspath += sourceSets.main.output
            runtimeClasspath += sourceSets.main.output
        }
        resources {
            srcDir file('src/integrationTest/resources')
        }
        processIntegrationTestResources {
            duplicatesStrategy(DuplicatesStrategy.INCLUDE)
        }
    }
}

//add new task that runs integration tests
task integrationTest(type: Test) {
    filter {
        excludeTestsMatching 'org.opensearch.sample.*ResourcePlugin*'
    }
    doFirst {
        // Only run resources tests on resource-test CI environments or locally
        if (System.getenv('CI_ENVIRONMENT') != 'resource-test' && System.getenv('CI_ENVIRONMENT') != null) {
            exclude '**/ResourceFocusedTests.class'
        }
        if (System.getenv('DISABLE_RETRY') != 'true') {
            retry {
                failOnPassedAfterRetry = false
                maxRetries = 2
                maxFailures = 10
            }
        }
    }
    description = 'Run integration tests.'
    group = 'verification'
    systemProperty "java.util.logging.manager", "org.apache.logging.log4j.jul.LogManager"
    testClassesDirs = sourceSets.integrationTest.output.classesDirs
    classpath = sourceSets.integrationTest.runtimeClasspath
    //run the integrationTest task after the test task
    shouldRunAfter test
    jacoco {
        excludes = [
                "com.sun.jndi.dns.*",
                "com.sun.security.sasl.gsskerb.*",
                "java.sql.*",
                "javax.script.*",
                "org.jcp.xml.dsig.internal.dom.*",
                "sun.nio.cs.ext.*",
                "sun.security.ec.*",
                "sun.security.jgss.*",
                "sun.security.pkcs11.*",
                "sun.security.smartcardio.*",
                "sun.util.resources.provider.*"
        ]
    }
}

tasks.named("integrationTest") {
    minHeapSize = "512m"
    maxHeapSize = "2g"
}

tasks.integrationTest.finalizedBy(jacocoTestReport) // report is always generated after integration tests run

//run the integrationTest task before the check task
check.dependsOn integrationTest

configurations.all {
    exclude group:"org.bouncycastle", module: "bc-fips"
    exclude group:"org.bouncycastle", module:"bctls-fips"
    exclude group:"org.bouncycastle", module:"bcutil-fips"
    exclude group:"org.bouncycastle", module:"bcpkix-fips"
}

dependencies {
    implementation project(path:":opensearch-resource-sharing-spi", configuration: 'shadow')
    implementation "org.opensearch.plugin:transport-netty4-client:${opensearch_version}"
    implementation "org.opensearch.client:opensearch-rest-high-level-client:${opensearch_version}"
    implementation "org.apache.httpcomponents.client5:httpclient5-cache:${versions.httpclient5}"
    implementation "org.apache.httpcomponents:httpclient:${versions.httpclient}"
    implementation "org.apache.httpcomponents:httpcore:${versions.httpcore}"
    implementation "org.apache.httpcomponents:httpasyncclient:${versions.httpasyncclient}"
    implementation "com.google.guava:guava:${guava_version}"
    implementation 'org.greenrobot:eventbus-java:3.3.1'
    implementation 'commons-cli:commons-cli:1.9.0'
    implementation "org.bouncycastle:bcprov-jdk18on:${bouncycastle_version}"
    implementation 'org.ldaptive:ldaptive:1.2.3'
    implementation 'com.nimbusds:nimbus-jose-jwt:9.48'
    implementation 'com.rfksystems:blake2b:2.0.0'
    implementation 'com.password4j:password4j:1.8.2'
    implementation "com.github.seancfoley:ipaddress:5.5.1"

    // Action privileges: check tables and compact collections
    implementation 'com.selectivem.collections:special-collections-complete:1.4.0'

    //JWT
    implementation "io.jsonwebtoken:jjwt-api:${jjwt_version}"
    implementation "io.jsonwebtoken:jjwt-impl:${jjwt_version}"
    implementation "io.jsonwebtoken:jjwt-jackson:${jjwt_version}"
    // JSON patch
    implementation 'com.flipkart.zjsonpatch:zjsonpatch:0.4.16'
    implementation 'org.apache.commons:commons-collections4:4.4'

    //Password generation
    implementation 'org.passay:passay:1.6.6'

    implementation "org.apache.kafka:kafka-clients:${kafka_version}"

    runtimeOnly 'net.minidev:accessors-smart:2.5.2'

    runtimeOnly 'com.sun.activation:jakarta.activation:1.2.2'
    runtimeOnly 'com.eclipsesource.minimal-json:minimal-json:0.9.5'
    runtimeOnly 'commons-codec:commons-codec:1.18.0'
    runtimeOnly 'org.cryptacular:cryptacular:1.2.7'
    compileOnly 'com.google.errorprone:error_prone_annotations:2.36.0'
    runtimeOnly 'com.sun.istack:istack-commons-runtime:4.2.0'
    runtimeOnly 'jakarta.xml.bind:jakarta.xml.bind-api:4.0.2'
    runtimeOnly 'org.ow2.asm:asm:9.7.1'

    testImplementation 'org.apache.camel:camel-xmlsecurity:3.22.4'

    //Onelogin OpenSaml
    implementation "com.onelogin:java-saml:${one_login_java_saml}"
    implementation "com.onelogin:java-saml-core:${one_login_java_saml}"
    //OpenSAML
    runtimeOnly "io.dropwizard.metrics:metrics-core:4.2.30"
    implementation "net.shibboleth:shib-support:${open_saml_shib_version}"
    implementation "net.shibboleth:shib-security:${open_saml_shib_version}"
    implementation "net.shibboleth:shib-networking:${open_saml_shib_version}"
    implementation "org.opensaml:opensaml-core-api:${open_saml_version}"
    implementation "org.opensaml:opensaml-core-impl:${open_saml_version}"
    implementation "org.opensaml:opensaml-security-api:${open_saml_version}"
    implementation "org.opensaml:opensaml-security-impl:${open_saml_version}"
    implementation "org.opensaml:opensaml-xmlsec-api:${open_saml_version}"
    implementation "org.opensaml:opensaml-xmlsec-impl:${open_saml_version}"

    implementation "org.opensaml:opensaml-saml-api:${open_saml_version}"
    implementation ("org.opensaml:opensaml-saml-impl:${open_saml_version}") {
        exclude(group: 'org.apache.velocity', module: 'velocity')
    }
    implementation "org.opensaml:opensaml-messaging-api:${open_saml_version}"
    runtimeOnly "org.opensaml:opensaml-profile-api:${open_saml_version}"
    runtimeOnly "org.opensaml:opensaml-soap-api:${open_saml_version}"
    runtimeOnly "org.opensaml:opensaml-soap-impl:${open_saml_version}"
    implementation "org.opensaml:opensaml-storage-api:${open_saml_version}"


    implementation "com.nulab-inc:zxcvbn:1.9.0"

    runtimeOnly 'com.google.guava:failureaccess:1.0.3'
    runtimeOnly 'org.apache.commons:commons-text:1.13.0'
    runtimeOnly "org.glassfish.jaxb:jaxb-runtime:${jaxb_version}"
    runtimeOnly 'com.google.j2objc:j2objc-annotations:3.0.0'
    compileOnly 'com.google.code.findbugs:jsr305:3.0.2'
    runtimeOnly 'org.lz4:lz4-java:1.8.0'
    runtimeOnly 'org.slf4j:slf4j-api:1.7.36'
    runtimeOnly "org.apache.logging.log4j:log4j-slf4j-impl:${versions.log4j}"
    runtimeOnly 'org.xerial.snappy:snappy-java:1.1.10.7'
    runtimeOnly 'org.codehaus.woodstox:stax2-api:4.2.2'
    runtimeOnly "org.glassfish.jaxb:txw2:${jaxb_version}"
    runtimeOnly 'com.fasterxml.woodstox:woodstox-core:6.7.0'
    runtimeOnly 'org.apache.ws.xmlschema:xmlschema-core:2.3.1'
    runtimeOnly 'org.apache.santuario:xmlsec:2.3.5'
    runtimeOnly "com.github.luben:zstd-jni:${versions.zstd}"
    runtimeOnly 'org.checkerframework:checker-qual:3.49.1'
    runtimeOnly "org.bouncycastle:bcpkix-jdk18on:${bouncycastle_version}"
    runtimeOnly 'org.scala-lang.modules:scala-java8-compat_3:1.0.2'


    testImplementation "org.opensaml:opensaml-messaging-impl:${open_saml_version}"
    testImplementation "jakarta.servlet:jakarta.servlet-api:6.1.0"
    implementation "org.apache.commons:commons-lang3:${versions.commonslang}"
    testImplementation "org.opensearch:common-utils:${common_utils_version}"
    testImplementation "org.opensearch.plugin:reindex-client:${opensearch_version}"
    testImplementation "org.opensearch:opensearch-ssl-config:${opensearch_version}"
    testImplementation "org.opensearch.plugin:percolator-client:${opensearch_version}"
    testImplementation "org.opensearch.plugin:lang-mustache-client:${opensearch_version}"
    testImplementation "org.opensearch.plugin:parent-join-client:${opensearch_version}"
    testImplementation "org.opensearch.plugin:aggs-matrix-stats-client:${opensearch_version}"
    testImplementation "org.opensearch.plugin:search-pipeline-common:${opensearch_version}"
    testImplementation "org.apache.logging.log4j:log4j-core:${versions.log4j}"
    testImplementation 'com.unboundid:unboundid-ldapsdk:4.0.14'
    testImplementation 'com.github.stephenc.jcip:jcip-annotations:1.0-1'
    testImplementation 'com.unboundid:unboundid-ldapsdk:4.0.14'
    testImplementation 'org.apache.httpcomponents:fluent-hc:4.5.14'
    testImplementation "org.apache.httpcomponents.client5:httpclient5-fluent:${versions.httpclient5}"
    testImplementation "org.apache.kafka:kafka_2.13:${kafka_version}"
    testImplementation "org.apache.kafka:kafka-server:${kafka_version}"
    testImplementation "org.apache.kafka:kafka-server-common:${kafka_version}"
    testImplementation "org.apache.kafka:kafka-server-common:${kafka_version}:test"
    testImplementation "org.apache.kafka:kafka-group-coordinator:${kafka_version}"
    testImplementation "org.apache.kafka:kafka_2.13:${kafka_version}:test"
    testImplementation "org.apache.kafka:kafka-clients:${kafka_version}:test"
    testImplementation 'commons-validator:commons-validator:1.9.0'
    testImplementation 'org.springframework.kafka:spring-kafka-test:3.3.4'
    testImplementation "org.springframework:spring-beans:${spring_version}"
    testImplementation 'org.junit.jupiter:junit-jupiter:5.12.1'
    testImplementation 'org.junit.jupiter:junit-jupiter-api:5.12.1'
    testImplementation('org.awaitility:awaitility:4.3.0') {
        exclude(group: 'org.hamcrest', module: 'hamcrest')
    }
    testImplementation "org.bouncycastle:bcpkix-jdk18on:${bouncycastle_version}"
    testImplementation "org.bouncycastle:bcutil-jdk18on:${bouncycastle_version}"

    // Only osx-x86_64, osx-aarch_64, linux-x86_64, linux-aarch_64, windows-x86_64 are available
    if (osdetector.classifier in ["osx-x86_64", "osx-aarch_64", "linux-x86_64", "linux-aarch_64", "windows-x86_64"]) {
        testImplementation "io.netty:netty-tcnative-classes:2.0.66.Final"
        testImplementation "io.netty:netty-tcnative-boringssl-static:2.0.66.Final:${osdetector.classifier}"
    }
    // JUnit build requirement
    testCompileOnly 'org.apiguardian:apiguardian-api:1.1.2'
    // Kafka test execution
    testRuntimeOnly 'org.springframework.retry:spring-retry:1.3.4'
    testRuntimeOnly ("org.springframework:spring-core:${spring_version}") {
        exclude(group:'org.springframework', module: 'spring-jcl' )
    }
    testRuntimeOnly 'org.scala-lang:scala-library:2.13.16'
    testRuntimeOnly 'com.typesafe.scala-logging:scala-logging_3:3.9.5'
    testRuntimeOnly('org.apache.zookeeper:zookeeper:3.9.3') {
        exclude(group:'ch.qos.logback', module: 'logback-classic' )
        exclude(group:'ch.qos.logback', module: 'logback-core' )
    }
    testRuntimeOnly 'com.yammer.metrics:metrics-core:2.2.0'
    testRuntimeOnly "org.apache.kafka:kafka-metadata:${kafka_version}"
    testRuntimeOnly "org.apache.kafka:kafka-storage:${kafka_version}"

    implementation "com.fasterxml.jackson.core:jackson-annotations:${versions.jackson}"
    implementation "com.fasterxml.jackson.core:jackson-databind:${versions.jackson_databind}"

    compileOnly "org.opensearch:opensearch:${opensearch_version}"

    //spotless
    implementation('com.google.googlejavaformat:google-java-format:1.26.0') {
        exclude group: 'com.google.guava'
    }

}

jar {
    libsDirName = '.'
    into '', {
        from 'NOTICE.txt', "THIRD-PARTY.txt", "LICENSE"
    }
    processResources {
        exclude("KEYS")
    }
}

tasks.register('testsJar', Jar) {
    archiveClassifier = 'tests'
    from(sourceSets.test.output)
}

testsJar {
    libsDirName = '.'
}

task bundleSecurityAdminStandalone(dependsOn: jar, type: Zip) {
    archiveClassifier = 'securityadmin-standalone'
    from(configurations.runtimeClasspath) {
        into 'deps/'
    }
    from(project.jar) {
        into 'deps/'
    }
    from('tools') {
        into 'tools/'
    }
    from('config') {
        into 'deps/securityconfig'
    }
}

task bundleSecurityAdminStandaloneTarGz(dependsOn: jar, type: Tar) {
    archiveClassifier = 'securityadmin-standalone'
    archiveExtension = 'tar.gz'
    compression = Compression.GZIP
    from(configurations.runtimeClasspath) {
        into 'deps/'
    }
    from(project.jar) {
        into 'deps/'
    }
    from('tools') {
        into 'tools/'
    }
    from('config') {
        into 'deps/securityconfig'
    }
}

buildRpm {
    arch = 'NOARCH'
    addParentDirs = false
    archiveFileName = "${packageName}-${version}.rpm"
}

buildDeb {
    arch = 'all'
    archiveFileName = "${packageName}-${version}.deb"
}

publishing {
    publications {
        maven(MavenPublication) {
            from(components.java)
            artifact(testsJar)
        }
    }
}

task integTestRemote(type: RestIntegTestTask) {

    systemProperty "tests.security.manager", "false"
    systemProperty "user", System.getProperty("user")
    systemProperty "password", System.getProperty("password")
    systemProperty "https", System.getProperty("https")
    systemProperty "security.enabled", "true"

    filter {
        setIncludePatterns("org.opensearch.security.sanity.tests.*IT")
    }
}

integTestRemote.enabled = System.getProperty("tests.rest.cluster") != null

tasks.integTestRemote.finalizedBy(jacocoTestReport) // report is always generated after integration tests run

// should be updated appropriately, when we add integTests in future
integTest.enabled = false

// This is afterEvaluate because the bundlePlugin ZIP task is updated afterEvaluate and changes the ZIP name to match the plugin name
afterEvaluate {
    ospackage {
        packageName = "${name}"
        release = isSnapshot ? "0.1" : '1'
        version = "${project.version}" - "-SNAPSHOT"

        into '/usr/share/opensearch/plugins'
        from(zipTree(bundlePlugin.archivePath)) {
            into opensearchplugin.name
        }

        user 'root'
        permissionGroup 'root'
        fileMode 0644
        dirMode 0755

        requires('opensearch', versions.opensearch, EQUAL)
        packager = 'Amazon'
        vendor = 'Amazon'
        os = 'LINUX'
        prefix '/usr'

        license 'ASL-2.0'
        maintainer 'OpenSearch <opensearch@amazon.com>'
        url 'https://opensearch.org/downloads.html'
        summary '''
         Security plugin for OpenSearch.
         Reference documentation can be found at https://opensearch.org/docs/latest/.
    '''.stripIndent().replace('\n', ' ').trim()
    }

    buildRpm {
        arch = 'NOARCH'
        dependsOn 'assemble'
        finalizedBy 'renameRpm'
        task renameRpm(type: Copy) {
            from("$buildDir/distributions")
            into("$buildDir/distributions")
            rename "$archiveFileName", "${packageName}-${version}.rpm"
            doLast { delete file("$buildDir/distributions/$archiveFileName") }
        }
    }

    buildDeb {
        arch = 'all'
        dependsOn 'assemble'
        finalizedBy 'renameDeb'
        task renameDeb(type: Copy) {
            from("$buildDir/distributions")
            into("$buildDir/distributions")
            rename "$archiveFileName", "${packageName}-${version}.deb"
            doLast { delete file("$buildDir/distributions/$archiveFileName") }
        }
    }

    task buildPackages(type: GradleBuild) {
        tasks = ['build', 'buildRpm', 'buildDeb']
    }
}

// updateVersion: Task to auto increment to the next development iteration
task updateVersion {
    onlyIf { System.getProperty('newVersion') }
    doLast {
        ext.newVersion = System.getProperty('newVersion')
        println "Setting version to ${newVersion}."
        // String tokenization to support -SNAPSHOT
        ant.replaceregexp(match: opensearch_version.tokenize('-')[0], replace: newVersion.tokenize('-')[0], flags:'g', byline:true) {
            fileset(dir: projectDir) {
                // Include the required files that needs to be updated with new Version
                include(name: "bwc-test/build.gradle")
                include(name: ".github/workflows/plugin_install.yml")
            }
        }
        ant.replaceregexp(file:'build.gradle', match: '"opensearch.version", "\\d.*"', replace: '"opensearch.version", "' + newVersion.tokenize('-')[0] + '-SNAPSHOT"', flags:'g', byline:true)
    }
}<|MERGE_RESOLUTION|>--- conflicted
+++ resolved
@@ -503,7 +503,6 @@
 }
 
 allprojects {
-<<<<<<< HEAD
     repositories {
         mavenLocal()
         mavenCentral()
@@ -513,8 +512,6 @@
         maven { url "https://build.shibboleth.net/nexus/content/repositories/releases" }
     }
 
-=======
->>>>>>> 793c73be
     configurations {
         integrationTestImplementation.extendsFrom implementation
         compile.extendsFrom compileOnly
@@ -569,12 +566,8 @@
         integrationTestImplementation 'org.slf4j:slf4j-api:2.0.12'
         integrationTestImplementation 'com.selectivem.collections:special-collections-complete:1.4.0'
         integrationTestImplementation "org.opensearch.plugin:lang-painless:${opensearch_version}"
-<<<<<<< HEAD
         integrationTestImplementation group: 'org.opensearch', name:'opensearch-resource-sharing-spi', version:"${opensearch_build}"
         integrationTestImplementation project(path: ":${rootProject.name}-client", configuration: 'shadow')
-=======
-        integrationTestImplementation project(path:":opensearch-resource-sharing-spi", configuration: 'shadow')
->>>>>>> 793c73be
     }
 }
 
@@ -816,7 +809,6 @@
     implementation('com.google.googlejavaformat:google-java-format:1.26.0') {
         exclude group: 'com.google.guava'
     }
-
 }
 
 jar {
