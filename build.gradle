/*
 * SPDX-License-Identifier: Apache-2.0
 *
 * The OpenSearch Contributors require contributions made to
 * this file be licensed under the Apache-2.0 license or a
 * compatible open source license.
 *
 * Modifications Copyright OpenSearch Contributors. See
 * GitHub history for details.
 */


import com.diffplug.gradle.spotless.JavaExtension
import org.opensearch.gradle.test.RestIntegTestTask
import groovy.json.JsonBuilder

buildscript {
    ext {
        opensearch_version = System.getProperty("opensearch.version", "3.0.0-beta1-SNAPSHOT")
        isSnapshot = "true" == System.getProperty("build.snapshot", "true")
        buildVersionQualifier = System.getProperty("build.version_qualifier", "beta1")

        // 2.0.0-rc1-SNAPSHOT -> 2.0.0.0-rc1-SNAPSHOT
        version_tokens = opensearch_version.tokenize('-')
        opensearch_build = version_tokens[0] + '.0'

        common_utils_version = System.getProperty("common_utils.version", '3.0.0.0-beta1-SNAPSHOT')

        kafka_version  = '3.7.1'
        open_saml_version = '5.1.4'
        open_saml_shib_version = "9.1.4"
        one_login_java_saml = '2.9.0'
        jjwt_version = '0.12.6'
        guava_version = '33.4.6-jre'
        jaxb_version = '2.3.9'
        spring_version = '6.2.5'
        bouncycastle_version = '1.80'

        if (buildVersionQualifier) {
            opensearch_build += "-${buildVersionQualifier}"
        }
        if (isSnapshot) {
            opensearch_build += "-SNAPSHOT"
        }
    }

    repositories {
        mavenLocal()
        mavenCentral()
        maven { url "https://plugins.gradle.org/m2/" }
        maven { url "https://aws.oss.sonatype.org/content/repositories/snapshots" }
        maven { url "https://artifacts.opensearch.org/snapshots/lucene/" }
        maven { url "https://build.shibboleth.net/nexus/content/groups/public" }
        maven { url "https://build.shibboleth.net/nexus/content/repositories/releases" }
    }

    dependencies {
        classpath "org.opensearch.gradle:build-tools:${opensearch_version}"
    }
}

plugins {
    id 'java'
    id 'idea'
    id 'jacoco'
    id 'maven-publish'
    id 'com.diffplug.spotless' version '6.25.0'
    id 'checkstyle'
    id 'com.netflix.nebula.ospackage' version "11.11.1"
    id "org.gradle.test-retry" version "1.6.2"
    id 'eclipse'
    id "com.github.spotbugs" version "5.2.5"
    id "com.google.osdetector" version "1.7.3"
}

allprojects {
    group = "org.opensearch"
    version = opensearch_build
}

apply plugin: 'opensearch.opensearchplugin'
apply plugin: 'opensearch.pluginzip'
apply plugin: 'opensearch.rest-test'
apply plugin: 'opensearch.testclusters'
apply from: 'gradle/formatting.gradle'

licenseFile = rootProject.file('LICENSE.txt')
noticeFile = rootProject.file('NOTICE.txt')

spotbugs {
    includeFilter = file('spotbugs-include.xml')
}

spotbugsTest {
    enabled = false
}

java.sourceCompatibility = JavaVersion.VERSION_21
java.targetCompatibility = JavaVersion.VERSION_21


compileJava {
    options.compilerArgs = [
            '-Xlint:auxiliaryclass',
            '-Xlint:cast',
            '-Xlint:classfile',
            '-Xlint:dep-ann',
            '-Xlint:divzero',
            '-Xlint:empty',
            '-Xlint:exports',
            '-Xlint:fallthrough',
            '-Xlint:finally',
            '-Xlint:module',
            '-Xlint:opens',
            '-Xlint:overloads',
            '-Xlint:overrides',
            '-Xlint:-processing',
            '-Xlint:rawtypes',
            '-Xlint:removal',
            '-Xlint:requires-automatic',
            '-Xlint:requires-transitive-automatic',
            '-Xlint:static',
            '-Xlint:unchecked',
            '-Xlint:varargs',
            '-Xlint:preview',
            '-Werror']
    options.encoding = 'UTF-8'
}

compileTestJava {
    options.compilerArgs = [
            '-Xlint:auxiliaryclass',
            '-Xlint:cast',
            '-Xlint:classfile',
            '-Xlint:dep-ann',
            '-Xlint:divzero',
            '-Xlint:empty',
            '-Xlint:exports',
            '-Xlint:fallthrough',
            '-Xlint:finally',
            '-Xlint:module',
            '-Xlint:opens',
            '-Xlint:overloads',
            '-Xlint:overrides',
            '-Xlint:-processing',
            '-Xlint:rawtypes',
            '-Xlint:removal',
            '-Xlint:requires-automatic',
            '-Xlint:requires-transitive-automatic',
            '-Xlint:static',
            '-Xlint:unchecked',
            '-Xlint:varargs',
            '-Xlint:preview',
            '-Werror']
    options.encoding = 'UTF-8'
}


licenseHeaders.enabled = true

// The following check that have never be enabled in security
dependencyLicenses.enabled = false
thirdPartyAudit.enabled = false
loggerUsageCheck.enabled = false
forbiddenApisMain.enabled = false
forbiddenApisTest.enabled = false
filepermissions.enabled = false
forbiddenPatterns.enabled = false
testingConventions.enabled = false
jarHell.enabled = true
tasks.whenTaskAdded {task ->
    if(task.name.contains("forbiddenApisIntegrationTest")) {
        task.enabled = false
    }
}

def splitTestConfig = [
    ciSecurityIntegrationTest: [
        description: "Runs integration tests from all classes.",
        filters: [
            includeTestsMatching: [
                "org.opensearch.security.*Integ*"
            ],
            excludeTestsMatching: [
                "org.opensearch.security.sanity.tests.*"
            ]
        ]
    ],
    crossClusterTest: [
        description: "Runs cross-cluster tests.",
        filters: [
            includeTestsMatching: [
                    "org.opensearch.security.ccstest.*"
            ]
        ]
    ],
    dlicDlsflsTest: [
        description: "Runs Document- and Field-Level Security tests.",
        filters: [
            includeTestsMatching: [
                "org.opensearch.security.dlic.dlsfls.*"
            ]
        ]
    ],
    dlicRestApiTest: [
        description: "Runs REST Management API tests.",
        filters: [
            includeTestsMatching: [
                "org.opensearch.security.dlic.rest.*"
            ]
        ]
    ],
    indicesTest: [
        description: "Runs indices tests from all classes.",
        filters: [
            includeTestsMatching: [
                "org.opensearch.security.*indices*"
            ],
            excludeTestsMatching: [
                "org.opensearch.security.sanity.tests.*"
            ]
        ]
    ],
    opensslCITest: [
        description: "Runs portion of SSL tests related to OpenSSL. Explained in https://github.com/opensearch-project/security/pull/2301",
        include: '**/OpenSSL*.class'
    ],
    sslTest: [
        description: "Runs most of the SSL tests.",
        filters: [
            includeTestsMatching: [
                "org.opensearch.security.ssl.*"
            ],
            excludeTestsMatching: [
                "org.opensearch.security.ssl.OpenSSL*"
            ]
        ]
    ]
] as ConfigObject

List<String> taskNames = splitTestConfig.keySet() as List

task listTasksAsJSON {
    // We are using `doLast` to explicitly specify when we
    // want this action to be started. Without it the output
    // is not shown at all or can be mixed with other outputs.
    doLast {
        System.out.println(new JsonBuilder(["citest"] + taskNames))
    }
}

task copyExtraTestResources(dependsOn: testClasses) {

    copy {
        from 'src/test/resources'
        into 'build/testrun/test/src/test/resources'
    }

    taskNames.each { testName ->
        copy {
            from 'src/test/resources'
            into "build/testrun/${testName}/src/test/resources"
        }
    }

    copy {
        from 'src/test/resources'
        into 'build/testrun/citest/src/test/resources'
    }
}

def setCommonTestConfig(Test task) {
    task.maxParallelForks = 8
    task.jvmArgs += "-Xmx3072m"
    // this is needed to reflect access system env map.
    task.jvmArgs += "--add-opens=java.base/java.io=ALL-UNNAMED"
    task.jvmArgs += "--add-opens=java.base/java.util=ALL-UNNAMED"
    task.retry {
        failOnPassedAfterRetry = false
        maxRetries = 5
    }
    task.jacoco {
        excludes = [
                "com.sun.jndi.dns.*",
                "com.sun.security.sasl.gsskerb.*",
                "java.sql.*",
                "javax.script.*",
                "org.jcp.xml.dsig.internal.dom.*",
                "sun.nio.cs.ext.*",
                "sun.security.ec.*",
                "sun.security.jgss.*",
                "sun.security.pkcs11.*",
                "sun.security.smartcardio.*",
                "sun.util.resources.provider.*"
        ]
    }
    task.dependsOn copyExtraTestResources
    task.finalizedBy jacocoTestReport
}

test {
    include '**/*.class'
    filter {
        excludeTestsMatching "org.opensearch.security.sanity.tests.*"
    }
    maxParallelForks = 8
    jvmArgs += "-Xmx3072m"
    // this is needed to reflect access system env map.
    jvmArgs += "--add-opens=java.base/java.io=ALL-UNNAMED"
    jvmArgs += "--add-opens=java.base/java.util=ALL-UNNAMED"
    retry {
        failOnPassedAfterRetry = false
        maxRetries = 5
    }
    jacoco {
        excludes = [
                "com.sun.jndi.dns.*",
                "com.sun.security.sasl.gsskerb.*",
                "java.sql.*",
                "javax.script.*",
                "org.jcp.xml.dsig.internal.dom.*",
                "sun.nio.cs.ext.*",
                "sun.security.ec.*",
                "sun.security.jgss.*",
                "sun.security.pkcs11.*",
                "sun.security.smartcardio.*",
                "sun.util.resources.provider.*"
        ]
    }
    setCommonTestConfig(it)
}

task citest(type: Test) {
    group = "Github Actions tests"
    description = "Runs the test suite on classes not covered by rest of the task in this group."
    include '**/*.class'
    filter {
        excludeTestsMatching "org.opensearch.security.sanity.tests.*"
        excludeTestsMatching "org.opensearch.security.ssl.OpenSSL*"
        splitTestConfig.each { entry ->
            entry.value.filters.each{ test ->
                if (test.key == "includeTestsMatching") {
                    test.value.each{
                        excludeTestsMatching "${it}"
                    }
                } else if (test.key == "includeTest") {
                    test.value.each{
                        excludeTest "${it}"
                    }
                }
            }
        }
    }
    setCommonTestConfig(it)
}

splitTestConfig.each{ testName, testCfg ->
    task "${testName}"(type: Test) {
        group = testCfg.group ?: "Github Actions tests"
        description = testCfg.description
        include testCfg.include ?: '**/*.class'
        filter {
            testCfg.filters.each{ filter, values ->
                values.each{ value ->
                    "${filter}" "${value}"
                }
            }
        }
        setCommonTestConfig(it)
    }
}

tasks.test.dependsOn(copyExtraTestResources)

jacoco {
    reportsDirectory = file("$buildDir/reports/jacoco")
}

jacocoTestReport {
    getExecutionData().setFrom(fileTree(buildDir).include("/jacoco/*.exec"))
    reports {
        xml.required = true
    }
}

checkstyle {
    toolVersion "10.3.3"
    showViolations true
    configDirectory.set(rootProject.file("checkstyle/"))
}

tasks.withType(Checkstyle) {
    dependsOn(':precommit')
    reports {
        ignoreFailures = false
    }
}


opensearchplugin {
    name 'opensearch-security'
    description 'Provide access control related features for OpenSearch'
    classname 'org.opensearch.security.OpenSearchSecurityPlugin'
}

// This requires an additional Jar not published as part of build-tools
loggerUsageCheck.enabled = false

publishing {
    publications {
        pluginZip(MavenPublication) { publication ->
            pom {
                name = "opensearch-security"
                description = "Provide access control related features for OpenSearch"
                groupId = "org.opensearch.plugin"
                licenses {
                    license {
                        name = "The Apache License, Version 2.0"
                        url = "http://www.apache.org/licenses/LICENSE-2.0.txt"
                    }
                }
                developers {
                    developer {
                        name = "OpenSearch"
                        url = "https://github.com/opensearch-project/security"
                    }
                }
            }
        }
    }
    repositories {
        maven {
            name = "Snapshots" //  optional target repository name
            url = "https://aws.oss.sonatype.org/content/repositories/snapshots"
            credentials {
                username "$System.env.SONATYPE_USERNAME"
                password "$System.env.SONATYPE_PASSWORD"
            }
        }
    }
}


tasks.test.finalizedBy(jacocoTestReport)  // report is always generated after tests run

allprojects {
    tasks.withType(Javadoc).all { enabled = false }
}

bundlePlugin {
    from('plugin-security.policy')
    from('config') {
        into 'config'
    }
    from('tools') {
        into 'tools'
    }
}

configurations {
    all {
        resolutionStrategy {
            force 'commons-codec:commons-codec:1.18.0'
            force 'org.slf4j:slf4j-api:1.7.36'
            force 'org.scala-lang:scala-library:2.13.16'
            force "com.fasterxml.jackson:jackson-bom:${versions.jackson}"
            force "com.fasterxml.jackson.core:jackson-core:${versions.jackson}"
            force "com.fasterxml.jackson.datatype:jackson-datatype-jdk8:${versions.jackson}"
            force "com.fasterxml.jackson.core:jackson-databind:${versions.jackson_databind}"
            force "io.netty:netty-buffer:${versions.netty}"
            force "io.netty:netty-common:${versions.netty}"
            force "io.netty:netty-handler:${versions.netty}"
            force "io.netty:netty-transport:${versions.netty}"
            force "io.netty:netty-transport-native-unix-common:${versions.netty}"
            force "com.github.luben:zstd-jni:${versions.zstd}"
            force "org.xerial.snappy:snappy-java:1.1.10.7"
            force "com.google.guava:guava:${guava_version}"

            // for spotbugs dependency conflict
            force "org.apache.commons:commons-lang3:${versions.commonslang}"

            // for spotless transitive dependency CVE
            force "org.eclipse.platform:org.eclipse.core.runtime:3.33.0"
            force "org.eclipse.platform:org.eclipse.equinox.common:3.20.0"

            // For integrationTest
            force "org.apache.httpcomponents:httpclient:4.5.14"
            force "org.apache.httpcomponents:httpcore:4.4.16"
            force "com.google.errorprone:error_prone_annotations:2.36.0"
            force "org.checkerframework:checker-qual:3.49.1"
            force "ch.qos.logback:logback-classic:1.5.18"
            force "commons-io:commons-io:2.18.0"
            force "com.carrotsearch.randomizedtesting:randomizedtesting-runner:2.8.2"
            force "org.hamcrest:hamcrest:2.2"
            force "org.mockito:mockito-core:5.16.1"
            force "net.bytebuddy:byte-buddy:1.15.11"
            force "org.ow2.asm:asm:9.7.1"
<<<<<<< HEAD
=======
            force "com.google.j2objc:j2objc-annotations:3.0.0"
>>>>>>> 1dad3a22
        }
    }

    integrationTestImplementation.extendsFrom implementation
    integrationTestRuntimeOnly.extendsFrom runtimeOnly
}

allprojects {
<<<<<<< HEAD
    repositories {
        mavenLocal()
        mavenCentral()
        maven { url "https://plugins.gradle.org/m2/" }
        maven { url "https://aws.oss.sonatype.org/content/repositories/snapshots" }
        maven { url "https://artifacts.opensearch.org/snapshots/lucene/" }
        maven { url "https://build.shibboleth.net/nexus/content/repositories/releases" }
    }

=======
>>>>>>> 1dad3a22
    configurations {
        integrationTestImplementation.extendsFrom implementation
        compile.extendsFrom compileOnly
        compile.extendsFrom testImplementation
    }
    dependencies {
        // unit test framework
        testImplementation 'org.hamcrest:hamcrest:2.2'
        testImplementation 'junit:junit:4.13.2'
        testImplementation "org.opensearch:opensearch:${opensearch_version}"
        testImplementation "org.mockito:mockito-core:5.16.1"

        //integration test framework:
        integrationTestImplementation('com.carrotsearch.randomizedtesting:randomizedtesting-runner:2.8.2') {
            exclude(group: 'junit', module: 'junit')
        }
        integrationTestImplementation 'junit:junit:4.13.2'
        integrationTestImplementation("org.opensearch.plugin:reindex-client:${opensearch_version}"){
            exclude(group: 'org.slf4j', module: 'slf4j-api')
        }
        integrationTestImplementation "org.opensearch.plugin:percolator-client:${opensearch_version}"
        integrationTestImplementation 'commons-io:commons-io:2.18.0'
        integrationTestImplementation "org.apache.logging.log4j:log4j-core:${versions.log4j}"
        integrationTestImplementation "org.apache.logging.log4j:log4j-jul:${versions.log4j}"
        integrationTestImplementation 'org.hamcrest:hamcrest:2.2'
        integrationTestImplementation "org.bouncycastle:bcpkix-jdk18on:${bouncycastle_version}"
        integrationTestImplementation "org.bouncycastle:bcutil-jdk18on:${bouncycastle_version}"
        integrationTestImplementation('org.awaitility:awaitility:4.2.2') {
            exclude(group: 'org.hamcrest', module: 'hamcrest')
        }
        integrationTestImplementation 'com.unboundid:unboundid-ldapsdk:4.0.14'
        integrationTestImplementation "org.opensearch.plugin:mapper-size:${opensearch_version}"
        integrationTestImplementation "org.apache.httpcomponents:httpclient-cache:4.5.14"
        integrationTestImplementation "org.apache.httpcomponents:httpclient:4.5.14"
        integrationTestImplementation "org.apache.httpcomponents:fluent-hc:4.5.14"
        integrationTestImplementation "org.apache.httpcomponents:httpcore:4.4.16"
        integrationTestImplementation "org.apache.httpcomponents:httpasyncclient:4.1.5"
        integrationTestImplementation "org.mockito:mockito-core:5.16.1"
        integrationTestImplementation "org.passay:passay:1.6.6"
        integrationTestImplementation "org.opensearch:opensearch:${opensearch_version}"
        integrationTestImplementation "org.opensearch.plugin:transport-netty4-client:${opensearch_version}"
        integrationTestImplementation "org.opensearch.plugin:aggs-matrix-stats-client:${opensearch_version}"
        integrationTestImplementation "org.opensearch.plugin:parent-join-client:${opensearch_version}"
        integrationTestImplementation 'com.password4j:password4j:1.8.2'
        integrationTestImplementation "com.google.guava:guava:${guava_version}"
        integrationTestImplementation "org.apache.commons:commons-lang3:${versions.commonslang}"
        integrationTestImplementation "com.fasterxml.jackson.core:jackson-databind:${versions.jackson_databind}"
        integrationTestImplementation 'org.greenrobot:eventbus-java:3.3.1'
        integrationTestImplementation('com.flipkart.zjsonpatch:zjsonpatch:0.4.16'){
            exclude(group:'com.fasterxml.jackson.core')
        }
        integrationTestImplementation 'org.slf4j:slf4j-api:2.0.12'
        integrationTestImplementation 'com.selectivem.collections:special-collections-complete:1.4.0'
        integrationTestImplementation "org.opensearch.plugin:lang-painless:${opensearch_version}"
<<<<<<< HEAD
        integrationTestImplementation group: 'org.opensearch', name:'opensearch-resource-sharing-spi', version:"${opensearch_build}"

=======
        integrationTestImplementation project(path:":opensearch-resource-sharing-spi", configuration: 'shadow')
        integrationTestImplementation project(path: ":${rootProject.name}-common", configuration: 'shadow')
        integrationTestImplementation project(path: ":${rootProject.name}-client", configuration: 'shadow')
>>>>>>> 1dad3a22
    }
}

//create source set 'integrationTest'
//add classes from the main source set to the compilation and runtime classpaths of the integrationTest
sourceSets {
    integrationTest {
        java {
            srcDir file ('src/integrationTest/java')
            compileClasspath += sourceSets.main.output
            runtimeClasspath += sourceSets.main.output
        }
        resources {
            srcDir file('src/integrationTest/resources')
        }
        processIntegrationTestResources {
            duplicatesStrategy(DuplicatesStrategy.INCLUDE)
        }
    }
}

//add new task that runs integration tests
task integrationTest(type: Test) {
    filter {
<<<<<<< HEAD
        excludeTestsMatching 'org.opensearch.sample.*ResourcePlugin*'
=======
        excludeTestsMatching 'org.opensearch.sample.*Resource*'
>>>>>>> 1dad3a22
    }
    doFirst {
        // Only run resources tests on resource-test CI environments or locally
        if (System.getenv('CI_ENVIRONMENT') != 'resource-test' && System.getenv('CI_ENVIRONMENT') != null) {
            exclude '**/ResourceFocusedTests.class'
        }
        if (System.getenv('DISABLE_RETRY') != 'true') {
            retry {
                failOnPassedAfterRetry = false
                maxRetries = 2
                maxFailures = 10
            }
        }
    }
    description = 'Run integration tests.'
    group = 'verification'
    systemProperty "java.util.logging.manager", "org.apache.logging.log4j.jul.LogManager"
    testClassesDirs = sourceSets.integrationTest.output.classesDirs
    classpath = sourceSets.integrationTest.runtimeClasspath
    //run the integrationTest task after the test task
    shouldRunAfter test
    jacoco {
        excludes = [
                "com.sun.jndi.dns.*",
                "com.sun.security.sasl.gsskerb.*",
                "java.sql.*",
                "javax.script.*",
                "org.jcp.xml.dsig.internal.dom.*",
                "sun.nio.cs.ext.*",
                "sun.security.ec.*",
                "sun.security.jgss.*",
                "sun.security.pkcs11.*",
                "sun.security.smartcardio.*",
                "sun.util.resources.provider.*"
        ]
    }
}

tasks.named("integrationTest") {
    minHeapSize = "512m"
    maxHeapSize = "2g"
}

tasks.integrationTest.finalizedBy(jacocoTestReport) // report is always generated after integration tests run

//run the integrationTest task before the check task
check.dependsOn integrationTest

configurations.all {
    exclude group:"org.bouncycastle", module: "bc-fips"
    exclude group:"org.bouncycastle", module:"bctls-fips"
    exclude group:"org.bouncycastle", module:"bcutil-fips"
    exclude group:"org.bouncycastle", module:"bcpkix-fips"
}

dependencies {
<<<<<<< HEAD
    implementation project(path: ":opensearch-resource-sharing-spi", configuration: 'shadow')
=======
    implementation project(path: ":${rootProject.name}-common", configuration: 'shadow')
>>>>>>> 1dad3a22
    implementation "org.opensearch.plugin:transport-netty4-client:${opensearch_version}"
    implementation "org.opensearch.client:opensearch-rest-high-level-client:${opensearch_version}"
    implementation "org.apache.httpcomponents.client5:httpclient5-cache:${versions.httpclient5}"
    implementation "org.apache.httpcomponents:httpclient:${versions.httpclient}"
    implementation "org.apache.httpcomponents:httpcore:${versions.httpcore}"
    implementation "org.apache.httpcomponents:httpasyncclient:${versions.httpasyncclient}"
    implementation "com.google.guava:guava:${guava_version}"
    implementation 'org.greenrobot:eventbus-java:3.3.1'
    implementation 'commons-cli:commons-cli:1.9.0'
    implementation "org.bouncycastle:bcprov-jdk18on:${bouncycastle_version}"
    implementation 'org.ldaptive:ldaptive:1.2.3'
    implementation 'com.nimbusds:nimbus-jose-jwt:9.48'
    implementation 'com.rfksystems:blake2b:2.0.0'
    implementation 'com.password4j:password4j:1.8.2'
    implementation "com.github.seancfoley:ipaddress:5.5.1"

    // Action privileges: check tables and compact collections
    implementation 'com.selectivem.collections:special-collections-complete:1.4.0'

    //JWT
    implementation "io.jsonwebtoken:jjwt-api:${jjwt_version}"
    implementation "io.jsonwebtoken:jjwt-impl:${jjwt_version}"
    implementation "io.jsonwebtoken:jjwt-jackson:${jjwt_version}"
    // JSON patch
    implementation 'com.flipkart.zjsonpatch:zjsonpatch:0.4.16'
    implementation 'org.apache.commons:commons-collections4:4.4'

    //Password generation
    implementation 'org.passay:passay:1.6.6'

    implementation "org.apache.kafka:kafka-clients:${kafka_version}"

    runtimeOnly 'net.minidev:accessors-smart:2.5.2'

    runtimeOnly 'com.sun.activation:jakarta.activation:1.2.2'
    runtimeOnly 'com.eclipsesource.minimal-json:minimal-json:0.9.5'
    runtimeOnly 'commons-codec:commons-codec:1.18.0'
    runtimeOnly 'org.cryptacular:cryptacular:1.2.7'
    compileOnly 'com.google.errorprone:error_prone_annotations:2.36.0'
    runtimeOnly 'com.sun.istack:istack-commons-runtime:4.2.0'
    runtimeOnly 'jakarta.xml.bind:jakarta.xml.bind-api:4.0.2'
    runtimeOnly 'org.ow2.asm:asm:9.7.1'

    testImplementation 'org.apache.camel:camel-xmlsecurity:3.22.4'

    //Onelogin OpenSaml
    implementation "com.onelogin:java-saml:${one_login_java_saml}"
    implementation "com.onelogin:java-saml-core:${one_login_java_saml}"
    //OpenSAML
    runtimeOnly "io.dropwizard.metrics:metrics-core:4.2.30"
    implementation "net.shibboleth:shib-support:${open_saml_shib_version}"
    implementation "net.shibboleth:shib-security:${open_saml_shib_version}"
    implementation "net.shibboleth:shib-networking:${open_saml_shib_version}"
    implementation "org.opensaml:opensaml-core-api:${open_saml_version}"
    implementation "org.opensaml:opensaml-core-impl:${open_saml_version}"
    implementation "org.opensaml:opensaml-security-api:${open_saml_version}"
    implementation "org.opensaml:opensaml-security-impl:${open_saml_version}"
    implementation "org.opensaml:opensaml-xmlsec-api:${open_saml_version}"
    implementation "org.opensaml:opensaml-xmlsec-impl:${open_saml_version}"

    implementation "org.opensaml:opensaml-saml-api:${open_saml_version}"
    implementation ("org.opensaml:opensaml-saml-impl:${open_saml_version}") {
        exclude(group: 'org.apache.velocity', module: 'velocity')
    }
    implementation "org.opensaml:opensaml-messaging-api:${open_saml_version}"
    runtimeOnly "org.opensaml:opensaml-profile-api:${open_saml_version}"
    runtimeOnly "org.opensaml:opensaml-soap-api:${open_saml_version}"
    runtimeOnly "org.opensaml:opensaml-soap-impl:${open_saml_version}"
    implementation "org.opensaml:opensaml-storage-api:${open_saml_version}"


    implementation "com.nulab-inc:zxcvbn:1.9.0"

    runtimeOnly 'com.google.guava:failureaccess:1.0.3'
    runtimeOnly 'org.apache.commons:commons-text:1.13.0'
    runtimeOnly "org.glassfish.jaxb:jaxb-runtime:${jaxb_version}"
    runtimeOnly 'com.google.j2objc:j2objc-annotations:3.0.0'
    compileOnly 'com.google.code.findbugs:jsr305:3.0.2'
    runtimeOnly 'org.lz4:lz4-java:1.8.0'
    runtimeOnly 'org.slf4j:slf4j-api:1.7.36'
    runtimeOnly "org.apache.logging.log4j:log4j-slf4j-impl:${versions.log4j}"
    runtimeOnly 'org.xerial.snappy:snappy-java:1.1.10.7'
    runtimeOnly 'org.codehaus.woodstox:stax2-api:4.2.2'
    runtimeOnly "org.glassfish.jaxb:txw2:${jaxb_version}"
    runtimeOnly 'com.fasterxml.woodstox:woodstox-core:6.7.0'
    runtimeOnly 'org.apache.ws.xmlschema:xmlschema-core:2.3.1'
    runtimeOnly 'org.apache.santuario:xmlsec:2.3.5'
    runtimeOnly "com.github.luben:zstd-jni:${versions.zstd}"
    runtimeOnly 'org.checkerframework:checker-qual:3.49.1'
    runtimeOnly "org.bouncycastle:bcpkix-jdk18on:${bouncycastle_version}"
    runtimeOnly 'org.scala-lang.modules:scala-java8-compat_3:1.0.2'


    testImplementation "org.opensaml:opensaml-messaging-impl:${open_saml_version}"
    testImplementation "jakarta.servlet:jakarta.servlet-api:6.1.0"
    implementation "org.apache.commons:commons-lang3:${versions.commonslang}"
    testImplementation "org.opensearch:common-utils:${common_utils_version}"
    testImplementation "org.opensearch.plugin:reindex-client:${opensearch_version}"
    testImplementation "org.opensearch:opensearch-ssl-config:${opensearch_version}"
    testImplementation "org.opensearch.plugin:percolator-client:${opensearch_version}"
    testImplementation "org.opensearch.plugin:lang-mustache-client:${opensearch_version}"
    testImplementation "org.opensearch.plugin:parent-join-client:${opensearch_version}"
    testImplementation "org.opensearch.plugin:aggs-matrix-stats-client:${opensearch_version}"
    testImplementation "org.opensearch.plugin:search-pipeline-common:${opensearch_version}"
    testImplementation "org.apache.logging.log4j:log4j-core:${versions.log4j}"
    testImplementation 'com.unboundid:unboundid-ldapsdk:4.0.14'
    testImplementation 'com.github.stephenc.jcip:jcip-annotations:1.0-1'
    testImplementation 'com.unboundid:unboundid-ldapsdk:4.0.14'
    testImplementation 'org.apache.httpcomponents:fluent-hc:4.5.14'
    testImplementation "org.apache.httpcomponents.client5:httpclient5-fluent:${versions.httpclient5}"
    testImplementation "org.apache.kafka:kafka_2.13:${kafka_version}"
    testImplementation "org.apache.kafka:kafka-server:${kafka_version}"
    testImplementation "org.apache.kafka:kafka-server-common:${kafka_version}"
    testImplementation "org.apache.kafka:kafka-server-common:${kafka_version}:test"
    testImplementation "org.apache.kafka:kafka-group-coordinator:${kafka_version}"
    testImplementation "org.apache.kafka:kafka_2.13:${kafka_version}:test"
    testImplementation "org.apache.kafka:kafka-clients:${kafka_version}:test"
    testImplementation 'commons-validator:commons-validator:1.9.0'
    testImplementation 'org.springframework.kafka:spring-kafka-test:3.3.4'
    testImplementation "org.springframework:spring-beans:${spring_version}"
    testImplementation 'org.junit.jupiter:junit-jupiter:5.12.1'
    testImplementation 'org.junit.jupiter:junit-jupiter-api:5.12.1'
    testImplementation('org.awaitility:awaitility:4.3.0') {
        exclude(group: 'org.hamcrest', module: 'hamcrest')
    }
    testImplementation "org.bouncycastle:bcpkix-jdk18on:${bouncycastle_version}"
    testImplementation "org.bouncycastle:bcutil-jdk18on:${bouncycastle_version}"

    // Only osx-x86_64, osx-aarch_64, linux-x86_64, linux-aarch_64, windows-x86_64 are available
    if (osdetector.classifier in ["osx-x86_64", "osx-aarch_64", "linux-x86_64", "linux-aarch_64", "windows-x86_64"]) {
        testImplementation "io.netty:netty-tcnative-classes:2.0.66.Final"
        testImplementation "io.netty:netty-tcnative-boringssl-static:2.0.66.Final:${osdetector.classifier}"
    }
    // JUnit build requirement
    testCompileOnly 'org.apiguardian:apiguardian-api:1.1.2'
    // Kafka test execution
    testRuntimeOnly 'org.springframework.retry:spring-retry:1.3.4'
    testRuntimeOnly ("org.springframework:spring-core:${spring_version}") {
        exclude(group:'org.springframework', module: 'spring-jcl' )
    }
    testRuntimeOnly 'org.scala-lang:scala-library:2.13.16'
    testRuntimeOnly 'com.typesafe.scala-logging:scala-logging_3:3.9.5'
    testRuntimeOnly('org.apache.zookeeper:zookeeper:3.9.3') {
        exclude(group:'ch.qos.logback', module: 'logback-classic' )
        exclude(group:'ch.qos.logback', module: 'logback-core' )
    }
    testRuntimeOnly 'com.yammer.metrics:metrics-core:2.2.0'
    testRuntimeOnly "org.apache.kafka:kafka-metadata:${kafka_version}"
    testRuntimeOnly "org.apache.kafka:kafka-storage:${kafka_version}"

    implementation "com.fasterxml.jackson.core:jackson-annotations:${versions.jackson}"
    implementation "com.fasterxml.jackson.core:jackson-databind:${versions.jackson_databind}"

    compileOnly "org.opensearch:opensearch:${opensearch_version}"

    //spotless
    implementation('com.google.googlejavaformat:google-java-format:1.26.0') {
        exclude group: 'com.google.guava'
    }
}

jar {
    libsDirName = '.'
    into '', {
        from 'NOTICE.txt', "THIRD-PARTY.txt", "LICENSE"
    }
    processResources {
        exclude("KEYS")
    }
}

tasks.register('testsJar', Jar) {
    archiveClassifier = 'tests'
    from(sourceSets.test.output)
}

testsJar {
    libsDirName = '.'
}

task bundleSecurityAdminStandalone(dependsOn: jar, type: Zip) {
    archiveClassifier = 'securityadmin-standalone'
    from(configurations.runtimeClasspath) {
        into 'deps/'
    }
    from(project.jar) {
        into 'deps/'
    }
    from('tools') {
        into 'tools/'
    }
    from('config') {
        into 'deps/securityconfig'
    }
}

task bundleSecurityAdminStandaloneTarGz(dependsOn: jar, type: Tar) {
    archiveClassifier = 'securityadmin-standalone'
    archiveExtension = 'tar.gz'
    compression = Compression.GZIP
    from(configurations.runtimeClasspath) {
        into 'deps/'
    }
    from(project.jar) {
        into 'deps/'
    }
    from('tools') {
        into 'tools/'
    }
    from('config') {
        into 'deps/securityconfig'
    }
}

buildRpm {
    arch = 'NOARCH'
    addParentDirs = false
    archiveFileName = "${packageName}-${version}.rpm"
}

buildDeb {
    arch = 'all'
    archiveFileName = "${packageName}-${version}.deb"
}

publishing {
    publications {
        maven(MavenPublication) {
            from(components.java)
            artifact(testsJar)
        }
    }
}

task integTestRemote(type: RestIntegTestTask) {

    systemProperty "tests.security.manager", "false"
    systemProperty "user", System.getProperty("user")
    systemProperty "password", System.getProperty("password")
    systemProperty "https", System.getProperty("https")
    systemProperty "security.enabled", "true"

    filter {
        setIncludePatterns("org.opensearch.security.sanity.tests.*IT")
    }
}

integTestRemote.enabled = System.getProperty("tests.rest.cluster") != null

tasks.integTestRemote.finalizedBy(jacocoTestReport) // report is always generated after integration tests run

// should be updated appropriately, when we add integTests in future
integTest.enabled = false

// This is afterEvaluate because the bundlePlugin ZIP task is updated afterEvaluate and changes the ZIP name to match the plugin name
afterEvaluate {
    ospackage {
        packageName = "${name}"
        release = isSnapshot ? "0.1" : '1'
        version = "${project.version}" - "-SNAPSHOT"

        into '/usr/share/opensearch/plugins'
        from(zipTree(bundlePlugin.archivePath)) {
            into opensearchplugin.name
        }

        user 'root'
        permissionGroup 'root'
        fileMode 0644
        dirMode 0755

        requires('opensearch', versions.opensearch, EQUAL)
        packager = 'Amazon'
        vendor = 'Amazon'
        os = 'LINUX'
        prefix '/usr'

        license 'ASL-2.0'
        maintainer 'OpenSearch <opensearch@amazon.com>'
        url 'https://opensearch.org/downloads.html'
        summary '''
         Security plugin for OpenSearch.
         Reference documentation can be found at https://opensearch.org/docs/latest/.
    '''.stripIndent().replace('\n', ' ').trim()
    }

    buildRpm {
        arch = 'NOARCH'
        dependsOn 'assemble'
        finalizedBy 'renameRpm'
        task renameRpm(type: Copy) {
            from("$buildDir/distributions")
            into("$buildDir/distributions")
            rename "$archiveFileName", "${packageName}-${version}.rpm"
            doLast { delete file("$buildDir/distributions/$archiveFileName") }
        }
    }

    buildDeb {
        arch = 'all'
        dependsOn 'assemble'
        finalizedBy 'renameDeb'
        task renameDeb(type: Copy) {
            from("$buildDir/distributions")
            into("$buildDir/distributions")
            rename "$archiveFileName", "${packageName}-${version}.deb"
            doLast { delete file("$buildDir/distributions/$archiveFileName") }
        }
    }

    task buildPackages(type: GradleBuild) {
        tasks = ['build', 'buildRpm', 'buildDeb']
    }
}

// updateVersion: Task to auto increment to the next development iteration
task updateVersion {
    onlyIf { System.getProperty('newVersion') }
    doLast {
        ext.newVersion = System.getProperty('newVersion')
        println "Setting version to ${newVersion}."
        // String tokenization to support -SNAPSHOT
        ant.replaceregexp(match: opensearch_version.tokenize('-')[0], replace: newVersion.tokenize('-')[0], flags:'g', byline:true) {
            fileset(dir: projectDir) {
                // Include the required files that needs to be updated with new Version
                include(name: "bwc-test/build.gradle")
                include(name: ".github/workflows/plugin_install.yml")
            }
        }
        ant.replaceregexp(file:'build.gradle', match: '"opensearch.version", "\\d.*"', replace: '"opensearch.version", "' + newVersion.tokenize('-')[0] + '-SNAPSHOT"', flags:'g', byline:true)
    }
}<|MERGE_RESOLUTION|>--- conflicted
+++ resolved
@@ -495,10 +495,7 @@
             force "org.mockito:mockito-core:5.16.1"
             force "net.bytebuddy:byte-buddy:1.15.11"
             force "org.ow2.asm:asm:9.7.1"
-<<<<<<< HEAD
-=======
             force "com.google.j2objc:j2objc-annotations:3.0.0"
->>>>>>> 1dad3a22
         }
     }
 
@@ -507,7 +504,6 @@
 }
 
 allprojects {
-<<<<<<< HEAD
     repositories {
         mavenLocal()
         mavenCentral()
@@ -517,8 +513,6 @@
         maven { url "https://build.shibboleth.net/nexus/content/repositories/releases" }
     }
 
-=======
->>>>>>> 1dad3a22
     configurations {
         integrationTestImplementation.extendsFrom implementation
         compile.extendsFrom compileOnly
@@ -573,14 +567,8 @@
         integrationTestImplementation 'org.slf4j:slf4j-api:2.0.12'
         integrationTestImplementation 'com.selectivem.collections:special-collections-complete:1.4.0'
         integrationTestImplementation "org.opensearch.plugin:lang-painless:${opensearch_version}"
-<<<<<<< HEAD
         integrationTestImplementation group: 'org.opensearch', name:'opensearch-resource-sharing-spi', version:"${opensearch_build}"
 
-=======
-        integrationTestImplementation project(path:":opensearch-resource-sharing-spi", configuration: 'shadow')
-        integrationTestImplementation project(path: ":${rootProject.name}-common", configuration: 'shadow')
-        integrationTestImplementation project(path: ":${rootProject.name}-client", configuration: 'shadow')
->>>>>>> 1dad3a22
     }
 }
 
@@ -605,11 +593,7 @@
 //add new task that runs integration tests
 task integrationTest(type: Test) {
     filter {
-<<<<<<< HEAD
         excludeTestsMatching 'org.opensearch.sample.*ResourcePlugin*'
-=======
-        excludeTestsMatching 'org.opensearch.sample.*Resource*'
->>>>>>> 1dad3a22
     }
     doFirst {
         // Only run resources tests on resource-test CI environments or locally
@@ -666,11 +650,7 @@
 }
 
 dependencies {
-<<<<<<< HEAD
     implementation project(path: ":opensearch-resource-sharing-spi", configuration: 'shadow')
-=======
-    implementation project(path: ":${rootProject.name}-common", configuration: 'shadow')
->>>>>>> 1dad3a22
     implementation "org.opensearch.plugin:transport-netty4-client:${opensearch_version}"
     implementation "org.opensearch.client:opensearch-rest-high-level-client:${opensearch_version}"
     implementation "org.apache.httpcomponents.client5:httpclient5-cache:${versions.httpclient5}"
