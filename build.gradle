--- conflicted
+++ resolved
@@ -495,10 +495,6 @@
             force "org.mockito:mockito-core:5.16.1"
             force "net.bytebuddy:byte-buddy:1.15.11"
             force "org.ow2.asm:asm:9.7.1"
-<<<<<<< HEAD
-            force "com.google.j2objc:j2objc-annotations:3.0.0"
-=======
->>>>>>> 07370604
         }
     }
 
@@ -507,7 +503,6 @@
 }
 
 allprojects {
-<<<<<<< HEAD
     repositories {
         mavenLocal()
         mavenCentral()
@@ -517,8 +512,6 @@
         maven { url "https://build.shibboleth.net/nexus/content/repositories/releases" }
     }
 
-=======
->>>>>>> 07370604
     configurations {
         integrationTestImplementation.extendsFrom implementation
         compile.extendsFrom compileOnly
@@ -573,13 +566,8 @@
         integrationTestImplementation 'org.slf4j:slf4j-api:2.0.12'
         integrationTestImplementation 'com.selectivem.collections:special-collections-complete:1.4.0'
         integrationTestImplementation "org.opensearch.plugin:lang-painless:${opensearch_version}"
-<<<<<<< HEAD
         integrationTestImplementation group: 'org.opensearch', name:'opensearch-resource-sharing-spi', version:"${opensearch_build}"
         integrationTestImplementation project(path: ":${rootProject.name}-client", configuration: 'shadow')
-
-=======
-        integrationTestImplementation project(path:":opensearch-resource-sharing-spi", configuration: 'shadow')
->>>>>>> 07370604
     }
 }
 
@@ -661,11 +649,7 @@
 }
 
 dependencies {
-<<<<<<< HEAD
-    implementation project(path: ":opensearch-resource-sharing-spi", configuration: 'shadow')
-=======
     implementation project(path:":opensearch-resource-sharing-spi", configuration: 'shadow')
->>>>>>> 07370604
     implementation "org.opensearch.plugin:transport-netty4-client:${opensearch_version}"
     implementation "org.opensearch.client:opensearch-rest-high-level-client:${opensearch_version}"
     implementation "org.apache.httpcomponents.client5:httpclient5-cache:${versions.httpclient5}"
@@ -825,7 +809,6 @@
     implementation('com.google.googlejavaformat:google-java-format:1.25.2') {
         exclude group: 'com.google.guava'
     }
-
 }
 
 jar {
