--- conflicted
+++ resolved
@@ -29,27 +29,6 @@
     void verifyAccess(String resourceId, String resourceType, String action, ActionListener<Boolean> listener);
 
     /**
-<<<<<<< HEAD
-     * Shares a resource with the specified users, roles, and backend roles.
-     * @param resourceId     The ID of the resource to share.
-     * @param resourceType   The resource type.
-     * @param target         The users, roles, and backend roles to share the resource with and respective access levels.
-     * @param listener       The listener to be notified with the updated ResourceSharing document.
-     */
-    void share(String resourceId, String resourceType, ShareWith target, ActionListener<ResourceSharing> listener);
-
-    /**
-     * Revokes access to a resource for the specified entities.
-     * @param resourceId     The ID of the resource to revoke access for.
-     * @param resourceType  The index containing the resource.
-     * @param target         The entities to revoke access for.
-     * @param listener       The listener to be notified with the updated ResourceSharing document.
-     */
-    void revoke(String resourceId, String resourceType, ShareWith target, ActionListener<ResourceSharing> listener);
-
-    /**
-=======
->>>>>>> 8cd618b8
      * Lists resourceIds of all shareable resources accessible by the current user.
      * @param resourceType The resource type
      * @param listener The listener to be notified with the set of accessible resources.
