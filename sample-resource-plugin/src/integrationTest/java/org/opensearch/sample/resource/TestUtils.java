--- conflicted
+++ resolved
@@ -559,7 +559,6 @@
             }
         }
 
-<<<<<<< HEAD
         public TestRestClient.HttpResponse shareResourceGroup(
             String resourceId,
             TestSecurityConfig.User user,
@@ -574,10 +573,7 @@
             }
         }
 
-        public void assertApiShareByRole(
-=======
         public TestRestClient.HttpResponse shareResourceByRole(
->>>>>>> 1c140e66
             String resourceId,
             TestSecurityConfig.User user,
             String targetRole,
@@ -591,7 +587,6 @@
             }
         }
 
-<<<<<<< HEAD
         public TestRestClient.HttpResponse shareResourceGroupByRole(
             String resourceId,
             TestSecurityConfig.User user,
@@ -606,10 +601,7 @@
             }
         }
 
-        public void assertApiRevoke(
-=======
         public TestRestClient.HttpResponse revokeResource(
->>>>>>> 1c140e66
             String resourceId,
             TestSecurityConfig.User user,
             TestSecurityConfig.User target,
