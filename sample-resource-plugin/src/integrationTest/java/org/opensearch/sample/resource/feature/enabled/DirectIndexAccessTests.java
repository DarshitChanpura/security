/*
 * SPDX-License-Identifier: Apache-2.0
 *
 * The OpenSearch Contributors require contributions made to
 * this file be licensed under the Apache-2.0 license or a
 * compatible open source license.
 */

package org.opensearch.sample.resource.feature.enabled;

import com.carrotsearch.randomizedtesting.RandomizedRunner;
import com.carrotsearch.randomizedtesting.annotations.ThreadLeakScope;
import org.apache.http.HttpStatus;
import org.junit.After;
import org.junit.Before;
import org.junit.ClassRule;
import org.junit.Ignore;
import org.junit.Test;
import org.junit.runner.RunWith;
import org.junit.runners.Suite;

import org.opensearch.sample.resource.TestUtils;
import org.opensearch.test.framework.TestSecurityConfig;
import org.opensearch.test.framework.cluster.LocalCluster;
import org.opensearch.test.framework.cluster.TestRestClient;
import org.opensearch.test.framework.cluster.TestRestClient.HttpResponse;

import static org.opensearch.sample.resource.TestUtils.ApiHelper.searchAllPayload;
import static org.opensearch.sample.resource.TestUtils.ApiHelper.searchByNamePayload;
import static org.opensearch.sample.resource.TestUtils.FULL_ACCESS_USER;
import static org.opensearch.sample.resource.TestUtils.LIMITED_ACCESS_USER;
import static org.opensearch.sample.resource.TestUtils.NO_ACCESS_USER;
import static org.opensearch.sample.resource.TestUtils.RESOURCE_SHARING_INDEX;
import static org.opensearch.sample.resource.TestUtils.SAMPLE_FULL_ACCESS_RESOURCE_AG;
import static org.opensearch.sample.resource.TestUtils.SAMPLE_READ_ONLY_RESOURCE_AG;
import static org.opensearch.sample.resource.TestUtils.SAMPLE_RESOURCE_SEARCH_ENDPOINT;
import static org.opensearch.sample.resource.TestUtils.directSharePayload;
import static org.opensearch.sample.resource.TestUtils.newCluster;
import static org.opensearch.sample.utils.Constants.RESOURCE_INDEX_NAME;
import static org.opensearch.test.framework.TestSecurityConfig.User.USER_ADMIN;

/**
 * These tests run with resource sharing feature enabled. Tests exercise raw-document operations on the resource index.
 */
@RunWith(Suite.class)
@Suite.SuiteClasses({ DirectIndexAccessTests.SystemIndexEnabled.class, DirectIndexAccessTests.SystemIndexDisabled.class })
public class DirectIndexAccessTests {

    /**
     * Only super-admins will be able to perform raw access request.
     * This is how the feature is intended to be utilized.
     */
    @RunWith(RandomizedRunner.class)
    @ThreadLeakScope(ThreadLeakScope.Scope.NONE)
    public static class SystemIndexEnabled {

        @ClassRule
        public static LocalCluster cluster = newCluster(true, true);

        private final TestUtils.ApiHelper api = new TestUtils.ApiHelper(cluster);
        private String id;

        private void assertResourceIndexAccess(String id, TestSecurityConfig.User user) {
            // cannot interact with resource index
            try (TestRestClient client = cluster.getRestClient(user)) {
                String sample = "{\"name\":\"sampleUser\"}";
                HttpResponse resp = client.postJson(RESOURCE_INDEX_NAME + "/_doc", sample);
                resp.assertStatusCode(HttpStatus.SC_FORBIDDEN);
            }
            if (NO_ACCESS_USER.getName().equals(user.getName())) {
                api.assertDirectGet(id, user, HttpStatus.SC_FORBIDDEN, "");
            } else {
                api.assertDirectGet(id, user, HttpStatus.SC_NOT_FOUND, "");
            }
            api.assertDirectUpdate(id, user, "sampleUpdateAdmin", HttpStatus.SC_FORBIDDEN);

            api.assertDirectDelete(id, user, HttpStatus.SC_FORBIDDEN);

        }

        private void assertResourceSharingIndexAccess(String id, TestSecurityConfig.User user) {
            // cannot interact with resource sharing index
            api.assertDirectViewSharingRecord(id, user, HttpStatus.SC_FORBIDDEN);
            api.assertDirectShare(id, user, user, SAMPLE_FULL_ACCESS_RESOURCE_AG, HttpStatus.SC_FORBIDDEN);
            api.assertDirectRevoke(id, user, user, SAMPLE_FULL_ACCESS_RESOURCE_AG, HttpStatus.SC_FORBIDDEN);
            api.assertDirectDeleteResourceSharingRecord(id, user, HttpStatus.SC_FORBIDDEN);
        }

        @Before
        public void setUp() {
            id = api.createRawResourceAs(cluster.getAdminCertificate());
            api.awaitSharingEntry(id, "kirk");
        }

        @After
        public void cleanup() {
            api.wipeOutResourceEntries();
        }

        @Test
        public void testRawAccess_noAccessUser() {
            // user has no permission
            assertResourceIndexAccess(id, NO_ACCESS_USER);
            // cannot access directly since System index protection is enabled
            api.assertDirectGetSearch(NO_ACCESS_USER, HttpStatus.SC_FORBIDDEN, 0, "");
            api.assertDirectPostSearch(searchAllPayload(), NO_ACCESS_USER, HttpStatus.SC_FORBIDDEN, 0, "");
            api.assertDirectPostSearch(searchByNamePayload("sample"), NO_ACCESS_USER, HttpStatus.SC_FORBIDDEN, 0, "");
            assertResourceSharingIndexAccess(id, NO_ACCESS_USER);
        }

        @Test
        public void testRawAccess_limitedAccessUser() {
            // user has read permission on resource index
            // since SIP is enabled, user will not be able to perform any raw requests

            assertResourceIndexAccess(id, LIMITED_ACCESS_USER);
            // cannot access directly since System index protection is enabled
            api.assertDirectGetSearch(LIMITED_ACCESS_USER, HttpStatus.SC_OK, 0, "");
            api.assertDirectPostSearch(searchAllPayload(), LIMITED_ACCESS_USER, HttpStatus.SC_OK, 0, "");
            api.assertDirectPostSearch(searchByNamePayload("sample"), LIMITED_ACCESS_USER, HttpStatus.SC_OK, 0, "");
            assertResourceSharingIndexAccess(id, LIMITED_ACCESS_USER);
        }

        @Test
        public void testRawAccess_allAccessUser() {
            // user has * permission on all indices
            // since SIP is enabled, user will not be able to perform any raw requests

            assertResourceIndexAccess(id, FULL_ACCESS_USER);

            // cannot access directly since System index protection is enabled
            api.assertDirectGetSearch(FULL_ACCESS_USER, HttpStatus.SC_OK, 0, "");
            api.assertDirectPostSearch(searchAllPayload(), FULL_ACCESS_USER, HttpStatus.SC_OK, 0, "");
            api.assertDirectPostSearch(searchByNamePayload("sample"), FULL_ACCESS_USER, HttpStatus.SC_OK, 0, "");

            // cannot interact with resource sharing index
            api.assertDirectViewSharingRecord(id, FULL_ACCESS_USER, HttpStatus.SC_NOT_FOUND);
            api.assertDirectShare(id, FULL_ACCESS_USER, FULL_ACCESS_USER, SAMPLE_FULL_ACCESS_RESOURCE_AG, HttpStatus.SC_FORBIDDEN);
            api.assertDirectRevoke(id, FULL_ACCESS_USER, FULL_ACCESS_USER, SAMPLE_FULL_ACCESS_RESOURCE_AG, HttpStatus.SC_FORBIDDEN);
            api.assertDirectDeleteResourceSharingRecord(id, FULL_ACCESS_USER, HttpStatus.SC_FORBIDDEN);
        }

        @Test
        public void testRawAccess_superAdmin() {
            try (TestRestClient client = cluster.getRestClient(cluster.getAdminCertificate())) {
                // can access resource index directly
                client.get(RESOURCE_INDEX_NAME + "/_doc/" + id).assertStatusCode(HttpStatus.SC_OK);
                client.postJson(RESOURCE_INDEX_NAME + "/_doc/" + id, "{\"name\":\"adminDirectUpdated\"}")
                    .assertStatusCode(HttpStatus.SC_OK);

                // can search resources
                client.get(SAMPLE_RESOURCE_SEARCH_ENDPOINT).assertStatusCode(HttpStatus.SC_OK);
                client.postJson(SAMPLE_RESOURCE_SEARCH_ENDPOINT, searchAllPayload()).assertStatusCode(HttpStatus.SC_OK);
                client.postJson(SAMPLE_RESOURCE_SEARCH_ENDPOINT, searchByNamePayload("sampleUpdated")).assertStatusCode(HttpStatus.SC_OK);

                // can access resource sharing index directly
                client.get(RESOURCE_SHARING_INDEX + "/_doc/" + id).assertStatusCode(HttpStatus.SC_OK);
                client.postJson(
                    RESOURCE_SHARING_INDEX + "/_doc/" + id,
                    directSharePayload(id, USER_ADMIN.getName(), NO_ACCESS_USER.getName(), SAMPLE_READ_ONLY_RESOURCE_AG)
                ).assertStatusCode(HttpStatus.SC_OK);
                client.delete(RESOURCE_SHARING_INDEX + "/_doc/" + id).assertStatusCode(HttpStatus.SC_OK);

                // can delete resource
                client.delete(RESOURCE_INDEX_NAME + "/_doc/" + id).assertStatusCode(HttpStatus.SC_OK);
            }
        }
    }

    /**
     * Users with permission to resource and its sharing index will be able to interact with them successfully.
     * Shows the importance of System-Index protection feature for this new authz mechanism, by showing what would happen if SIP is disabled and the feature is enabled.
     */
    @RunWith(RandomizedRunner.class)
    @ThreadLeakScope(ThreadLeakScope.Scope.NONE)
    @Ignore // Direct index access should be checked as normal index access request
    public static class SystemIndexDisabled {

        @ClassRule
        public static LocalCluster cluster = newCluster(true, false);

        private final TestUtils.ApiHelper api = new TestUtils.ApiHelper(cluster);

        private String adminResId;

        @Before
        public void setup() {
            adminResId = api.createSampleResourceAs(USER_ADMIN);
            api.awaitSharingEntry(adminResId); // wait until sharing entry is created
        }

        @After
        public void cleanup() {
            api.wipeOutResourceEntries();
        }

        @Test
        public void testRawAccess_noAccessUser() {
            // user has no permission

            // cannot access any raw request
            try (TestRestClient client = cluster.getRestClient(NO_ACCESS_USER)) {
                String sample = "{\"name\":\"sampleUser\"}";
                HttpResponse resp = client.postJson(RESOURCE_INDEX_NAME + "/_doc", sample);
                resp.assertStatusCode(HttpStatus.SC_FORBIDDEN);
            }
            api.assertDirectGet(adminResId, NO_ACCESS_USER, HttpStatus.SC_FORBIDDEN, "");
            api.assertDirectUpdate(adminResId, NO_ACCESS_USER, "sampleUpdateAdmin", HttpStatus.SC_FORBIDDEN);
            api.assertDirectDelete(adminResId, NO_ACCESS_USER, HttpStatus.SC_FORBIDDEN);

            // cannot access directly since user doesn't have index access
            api.assertDirectGetSearch(NO_ACCESS_USER, HttpStatus.SC_FORBIDDEN, 0, "");
            api.assertDirectPostSearch(searchAllPayload(), NO_ACCESS_USER, HttpStatus.SC_FORBIDDEN, 0, "");
            api.assertDirectPostSearch(searchByNamePayload("sample"), NO_ACCESS_USER, HttpStatus.SC_FORBIDDEN, 0, "sample");

            // cannot interact with resource sharing index
            api.assertDirectViewSharingRecord(adminResId, NO_ACCESS_USER, HttpStatus.SC_FORBIDDEN);
            api.assertDirectShare(adminResId, NO_ACCESS_USER, NO_ACCESS_USER, SAMPLE_FULL_ACCESS_RESOURCE_AG, HttpStatus.SC_FORBIDDEN);
            api.assertDirectRevoke(adminResId, NO_ACCESS_USER, NO_ACCESS_USER, SAMPLE_FULL_ACCESS_RESOURCE_AG, HttpStatus.SC_FORBIDDEN);
            api.assertDirectDeleteResourceSharingRecord(adminResId, NO_ACCESS_USER, HttpStatus.SC_FORBIDDEN);
        }

        @Test
        public void testRawAccess_limitedAccessUser() {
            // user has read permission on resource index

            // cannot create a resource since user doesn't have indices:data/write/index permission
            try (TestRestClient client = cluster.getRestClient(LIMITED_ACCESS_USER)) {
                String sample = "{\"name\":\"sampleUser\"}";
                HttpResponse resp = client.postJson(RESOURCE_INDEX_NAME + "/_doc", sample);
                resp.assertStatusCode(HttpStatus.SC_FORBIDDEN);
            }
            api.assertDirectGet(adminResId, LIMITED_ACCESS_USER, HttpStatus.SC_OK, "sample");
            // once admin share's record, user can then query it directly
<<<<<<< HEAD
            api.assertDirectShare(adminResId, USER_ADMIN, LIMITED_ACCESS_USER, SAMPLE_READ_ONLY_RESOURCE_AG, HttpStatus.SC_OK);
            api.awaitSharingEntry(LIMITED_ACCESS_USER.getName());
=======
            api.assertDirectShare(adminResId, USER_ADMIN, LIMITED_ACCESS_USER, sampleReadOnlyAG.name(), HttpStatus.SC_OK);
            api.awaitSharingEntry(adminResId, LIMITED_ACCESS_USER.getName());
>>>>>>> 7ced4614
            api.assertDirectGet(adminResId, LIMITED_ACCESS_USER, HttpStatus.SC_OK, "sample");

            // should be able to access the record since user has direct index access
            api.assertDirectGetSearch(LIMITED_ACCESS_USER, HttpStatus.SC_OK, 1, "sample");
            api.assertDirectPostSearch(searchAllPayload(), LIMITED_ACCESS_USER, HttpStatus.SC_OK, 1, "sample");
            api.assertDirectPostSearch(searchByNamePayload("sample"), LIMITED_ACCESS_USER, HttpStatus.SC_OK, 1, "sample");

            // cannot update or delete resource
            api.assertDirectUpdate(adminResId, LIMITED_ACCESS_USER, "sampleUpdateAdmin", HttpStatus.SC_FORBIDDEN);
            api.assertDirectDelete(adminResId, LIMITED_ACCESS_USER, HttpStatus.SC_FORBIDDEN);

            // cannot access resource sharing index since user doesn't have permissions on that index
            api.assertDirectViewSharingRecord(adminResId, LIMITED_ACCESS_USER, HttpStatus.SC_FORBIDDEN);
            api.assertDirectShare(
                adminResId,
                LIMITED_ACCESS_USER,
                LIMITED_ACCESS_USER,
                SAMPLE_FULL_ACCESS_RESOURCE_AG,
                HttpStatus.SC_FORBIDDEN
            );
            api.assertDirectRevoke(
                adminResId,
                LIMITED_ACCESS_USER,
                LIMITED_ACCESS_USER,
                SAMPLE_FULL_ACCESS_RESOURCE_AG,
                HttpStatus.SC_FORBIDDEN
            );
            api.assertDirectDeleteResourceSharingRecord(adminResId, LIMITED_ACCESS_USER, HttpStatus.SC_FORBIDDEN);
        }

        @Test
        public void testRawAccess_allAccessUser() {
            // user has * permission on all indices

            // can create a resource
            String userResId;
            try (TestRestClient client = cluster.getRestClient(FULL_ACCESS_USER)) {
                String sample = "{\"name\":\"sampleUser\"}";
                HttpResponse resp = client.postJson(RESOURCE_INDEX_NAME + "/_doc?refresh=true", sample);
                resp.assertStatusCode(HttpStatus.SC_CREATED);
                userResId = resp.getTextFromJsonBody("/_id");
            }
            api.assertDirectGet(adminResId, FULL_ACCESS_USER, HttpStatus.SC_OK, "sample");
            // once admin share's record, user can then query it directly
<<<<<<< HEAD
            api.assertDirectShare(adminResId, USER_ADMIN, FULL_ACCESS_USER, SAMPLE_READ_ONLY_RESOURCE_AG, HttpStatus.SC_OK);
            api.awaitSharingEntry(FULL_ACCESS_USER.getName());
            api.assertDirectGet(adminResId, FULL_ACCESS_USER, HttpStatus.SC_OK, "sample");

            // admin cannot read user's resource until after they share it with admin
            api.assertDirectGet(userResId, USER_ADMIN, HttpStatus.SC_FORBIDDEN, "");
            api.assertDirectShare(userResId, FULL_ACCESS_USER, USER_ADMIN, SAMPLE_READ_ONLY_RESOURCE_AG, HttpStatus.SC_OK);
=======
            api.assertDirectShare(adminResId, USER_ADMIN, FULL_ACCESS_USER, sampleReadOnlyAG.name(), HttpStatus.SC_OK);
            api.awaitSharingEntry(adminResId, FULL_ACCESS_USER.getName());
            api.assertDirectGet(adminResId, FULL_ACCESS_USER, HttpStatus.SC_OK, "sample");

            api.assertDirectGet(userResId, USER_ADMIN, HttpStatus.SC_OK, "sample");
            api.assertDirectShare(userResId, FULL_ACCESS_USER, USER_ADMIN, sampleReadOnlyAG.name(), HttpStatus.SC_OK);
>>>>>>> 7ced4614
            api.assertDirectGet(userResId, USER_ADMIN, HttpStatus.SC_OK, "sample");

            // can only access own resource since
            api.assertDirectGetSearch(FULL_ACCESS_USER, HttpStatus.SC_OK, 2, "sample");
            api.assertDirectPostSearch(searchAllPayload(), FULL_ACCESS_USER, HttpStatus.SC_OK, 2, "sample");
            api.assertDirectPostSearch(searchByNamePayload("sample"), FULL_ACCESS_USER, HttpStatus.SC_OK, 1, "sample");
            api.assertDirectPostSearch(searchByNamePayload("sampleUser"), FULL_ACCESS_USER, HttpStatus.SC_OK, 1, "sampleUser");

            // cannot update or delete resource
            api.assertDirectUpdate(adminResId, FULL_ACCESS_USER, "sampleUpdateAdmin", HttpStatus.SC_FORBIDDEN);
            api.assertDirectDelete(adminResId, FULL_ACCESS_USER, HttpStatus.SC_FORBIDDEN);
            // can update and delete own resource
            api.assertDirectUpdate(userResId, FULL_ACCESS_USER, "sampleUpdateUser", HttpStatus.SC_OK);
            api.assertDirectDelete(userResId, FULL_ACCESS_USER, HttpStatus.SC_OK);

            // can view, share, revoke and delete resource sharing record(s) directly
            api.assertDirectViewSharingRecord(adminResId, FULL_ACCESS_USER, HttpStatus.SC_OK);
            api.assertDirectShare(adminResId, FULL_ACCESS_USER, NO_ACCESS_USER, SAMPLE_FULL_ACCESS_RESOURCE_AG, HttpStatus.SC_OK);
            api.assertDirectRevoke(adminResId, FULL_ACCESS_USER, NO_ACCESS_USER, SAMPLE_FULL_ACCESS_RESOURCE_AG, HttpStatus.SC_OK);
            api.assertDirectDeleteResourceSharingRecord(adminResId, FULL_ACCESS_USER, HttpStatus.SC_OK);
        }

        @Test
        public void testRawAccess_superAdmin() {
            try (TestRestClient client = cluster.getRestClient(cluster.getAdminCertificate())) {
                // can access resource index directly
                client.get(RESOURCE_INDEX_NAME + "/_doc/" + adminResId).assertStatusCode(HttpStatus.SC_OK);
                client.postJson(RESOURCE_INDEX_NAME + "/_doc/" + adminResId, "{\"name\":\"adminDirectUpdated\"}")
                    .assertStatusCode(HttpStatus.SC_OK);

                // can search resources
                client.get(SAMPLE_RESOURCE_SEARCH_ENDPOINT).assertStatusCode(HttpStatus.SC_OK);
                client.postJson(SAMPLE_RESOURCE_SEARCH_ENDPOINT, searchAllPayload()).assertStatusCode(HttpStatus.SC_OK);
                client.postJson(SAMPLE_RESOURCE_SEARCH_ENDPOINT, searchByNamePayload("sampleUpdated")).assertStatusCode(HttpStatus.SC_OK);

                // can access resource sharing index directly

                client.get(RESOURCE_SHARING_INDEX + "/_doc/" + adminResId).assertStatusCode(HttpStatus.SC_OK);
                client.postJson(
                    RESOURCE_SHARING_INDEX + "/_doc/" + adminResId,
                    directSharePayload(adminResId, USER_ADMIN.getName(), NO_ACCESS_USER.getName(), SAMPLE_READ_ONLY_RESOURCE_AG)
                ).assertStatusCode(HttpStatus.SC_OK);
                client.delete(RESOURCE_SHARING_INDEX + "/_doc/" + adminResId).assertStatusCode(HttpStatus.SC_OK);

                // can delete resource
                client.delete(RESOURCE_INDEX_NAME + "/_doc/" + adminResId).assertStatusCode(HttpStatus.SC_OK);
            }
        }
    }
}<|MERGE_RESOLUTION|>--- conflicted
+++ resolved
@@ -14,7 +14,6 @@
 import org.junit.After;
 import org.junit.Before;
 import org.junit.ClassRule;
-import org.junit.Ignore;
 import org.junit.Test;
 import org.junit.runner.RunWith;
 import org.junit.runners.Suite;
@@ -173,7 +172,6 @@
      */
     @RunWith(RandomizedRunner.class)
     @ThreadLeakScope(ThreadLeakScope.Scope.NONE)
-    @Ignore // Direct index access should be checked as normal index access request
     public static class SystemIndexDisabled {
 
         @ClassRule
@@ -232,13 +230,8 @@
             }
             api.assertDirectGet(adminResId, LIMITED_ACCESS_USER, HttpStatus.SC_OK, "sample");
             // once admin share's record, user can then query it directly
-<<<<<<< HEAD
             api.assertDirectShare(adminResId, USER_ADMIN, LIMITED_ACCESS_USER, SAMPLE_READ_ONLY_RESOURCE_AG, HttpStatus.SC_OK);
-            api.awaitSharingEntry(LIMITED_ACCESS_USER.getName());
-=======
-            api.assertDirectShare(adminResId, USER_ADMIN, LIMITED_ACCESS_USER, sampleReadOnlyAG.name(), HttpStatus.SC_OK);
             api.awaitSharingEntry(adminResId, LIMITED_ACCESS_USER.getName());
->>>>>>> 7ced4614
             api.assertDirectGet(adminResId, LIMITED_ACCESS_USER, HttpStatus.SC_OK, "sample");
 
             // should be able to access the record since user has direct index access
@@ -283,22 +276,12 @@
             }
             api.assertDirectGet(adminResId, FULL_ACCESS_USER, HttpStatus.SC_OK, "sample");
             // once admin share's record, user can then query it directly
-<<<<<<< HEAD
             api.assertDirectShare(adminResId, USER_ADMIN, FULL_ACCESS_USER, SAMPLE_READ_ONLY_RESOURCE_AG, HttpStatus.SC_OK);
-            api.awaitSharingEntry(FULL_ACCESS_USER.getName());
-            api.assertDirectGet(adminResId, FULL_ACCESS_USER, HttpStatus.SC_OK, "sample");
-
-            // admin cannot read user's resource until after they share it with admin
-            api.assertDirectGet(userResId, USER_ADMIN, HttpStatus.SC_FORBIDDEN, "");
-            api.assertDirectShare(userResId, FULL_ACCESS_USER, USER_ADMIN, SAMPLE_READ_ONLY_RESOURCE_AG, HttpStatus.SC_OK);
-=======
-            api.assertDirectShare(adminResId, USER_ADMIN, FULL_ACCESS_USER, sampleReadOnlyAG.name(), HttpStatus.SC_OK);
             api.awaitSharingEntry(adminResId, FULL_ACCESS_USER.getName());
             api.assertDirectGet(adminResId, FULL_ACCESS_USER, HttpStatus.SC_OK, "sample");
 
             api.assertDirectGet(userResId, USER_ADMIN, HttpStatus.SC_OK, "sample");
-            api.assertDirectShare(userResId, FULL_ACCESS_USER, USER_ADMIN, sampleReadOnlyAG.name(), HttpStatus.SC_OK);
->>>>>>> 7ced4614
+            api.assertDirectShare(userResId, FULL_ACCESS_USER, USER_ADMIN, SAMPLE_READ_ONLY_RESOURCE_AG, HttpStatus.SC_OK);
             api.assertDirectGet(userResId, USER_ADMIN, HttpStatus.SC_OK, "sample");
 
             // can only access own resource since
