--- conflicted
+++ resolved
@@ -37,24 +37,6 @@
     projectSubstitutions = [:]
     licenseFile = rootProject.file('LICENSE.txt')
     noticeFile = rootProject.file('NOTICE.txt')
-<<<<<<< HEAD
-    opensearch_version = System.getProperty("opensearch.version", "3.2.0-SNAPSHOT")
-    isSnapshot = "true" == System.getProperty("build.snapshot", "true")
-    buildVersionQualifier = System.getProperty("build.version_qualifier", "")
-
-    version_tokens = opensearch_version.tokenize('-')
-    opensearch_build = version_tokens[0] + '.0'
-
-    if (buildVersionQualifier) {
-        opensearch_build += "-${buildVersionQualifier}"
-    }
-    if (isSnapshot) {
-        opensearch_build += "-SNAPSHOT"
-    }
-
-    common_utils_version = System.getProperty("common_utils.version", "3.1.0.0")
-=======
->>>>>>> 6ced331b
 }
 
 repositories {
@@ -71,17 +53,13 @@
         force 'commons-codec:commons-codec:1.18.0'
         force 'org.hamcrest:hamcrest:2.2'
         force 'org.mockito:mockito-core:5.18.0'
-        force 'org.slf4j:slf4j-api:2.0.12'
+        force 'org.slf4j:slf4j-api:1.7.36'
     }
 }
 
 dependencies {
     // Main implementation dependencies
     compileOnly project(path: ":${rootProject.name}-spi", configuration: 'shadow')
-
-    implementation "org.opensearch:common-utils:${common_utils_version}"
-    implementation "org.opensearch.client:opensearch-rest-client:${opensearch_version}"
-    implementation "com.fasterxml.jackson.core:jackson-databind:${versions.jackson_databind}"
 
     // Integration test dependencies
     integrationTestImplementation rootProject.sourceSets.integrationTest.output
