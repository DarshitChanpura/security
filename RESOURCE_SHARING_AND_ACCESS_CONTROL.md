# OpenSearch Resource Sharing and Access Control

This document provides a complete guide to the Resource Sharing and Access Control feature in OpenSearch, divided into two parts: one for plugin developers and one for users and administrators.

## Overview

Starting from version **3.2.0**, the OpenSearch Security Plugin introduces a **resource sharing framework** that enables **document-level access control** across plugins. This feature allows a **resource owner** (creator of a document) to share that resource with specific **users, roles, or backend_roles** at configurable **access levels** (e.g., `read_only`, `read_write`).

> A "resource" is currently defined as a **document in an index**. This sharing model is useful in multi-tenant environments and powers resource-level security in OpenSearch Dashboards and other REST clients.

**Key capabilities:**
- Share access to your resource with fine-grained control
- Manage sharing configurations using a REST API
- Migrate existing sharing data from plugin-managed storage into the centralized security-owned index

The implementation proposal and discussion can be found here:
🔗 [GitHub Issue #4500](https://github.com/opensearch-project/security/issues/4500)

---

# Part 1: Plugin Developer Guide

This guide provides an **in-depth overview** for **plugin developers**, covering the **features, setup, and utilization** of the **Resource Sharing and Access Control** functionality in OpenSearch.

## **1. What is the Feature?**
The **Resource Sharing and Access Control** feature in OpenSearch Security Plugin enables fine-grained access management for resources declared by plugins. It allows:
- Users to **share and revoke access** to their own resources.
- **Super admins** to access all resources.
- Plugins to **define and manage resource access** via a standardized interface.

This feature ensures **secure** and **controlled** access to shareableResources while leveraging existing **index-level authorization** in OpenSearch.

NOTE: This feature is marked as **`@opensearch.experimental`** and can be toggled using the feature flag: **`plugins.security.experimental.resource_sharing.enabled`**, which is **disabled by default**.


## **2. What are the Components?**
This feature introduces **one primary component** for plugin developers:

### **1. `opensearch-security-spi`**
- A **Service Provider Interface (SPI)** that provides `ResourceSharingExtension` interface that plugins must implement to declare themselves as **Resource Plugins**.
- The security plugin keeps track of these plugins (similar to how JobScheduler tracks `JobSchedulerExtension`).
- Provides resource plugins with a **client** to implement access control.

### **Plugin Implementation Requirements:**

- **Resource indices must be declared as system indices** to prevent unauthorized direct access.
  NOTE: If system-index protection is disabled, requests will be evaluated as normal index requests.
- **Declare a `compileOnly` dependency** on `opensearch-security-spi` package and opensearch-security plugin zip:
```build.gradle
configurations {
  ...
  opensearchPlugin
  // OR uncomment following line
  // zipArchive
  ...
}

dependencies {
  ...
  compileOnly group: 'org.opensearch', name:'opensearch-security-spi', version:"${opensearch_build}"
  opensearchPlugin "org.opensearch.plugin:opensearch-security:${opensearch_build}@zip"
  // OR you can add following line if you added zipArchive configuration
  // zipArchive group: 'org.opensearch.plugin', name:'opensearch-security', version: "${opensearch_build}"
  ...
}
```
- **Extend** `opensearch-security` plugin with the optional flag:
```build.gradle
opensearchplugin {
    name '<your-plugin>'
    description '<description>'
    classname '<your-classpath>'
    extendedPlugins = ['opensearch-security;optional=true', <any-other-extensions>]
}
```
- **Implement** the `ResourceSharingExtension` interface. For guidance, refer [SPI README.md](./spi/README.md#4-implement-the-resourcesharingextension-interface).
- **Implement** the `ResourceSharingClientAccessor` wrapper class to access ResourceSharingClient. Refer [SPI README.md](./spi/README.md#5-implement-the-resourcesharingclientaccessor-class).
- If plugin implements search, add a **plugin client** if not already present. Can be copied from sample-plugin's [PluginClient.java](./sample-resource-plugin/src/main/java/org/opensearch/sample/utils/PluginClient.java).
- **Ensure** that each resource index only contains 1 type of resource.
- **Register itself** in `META-INF/services` by creating the following file:
  ```
  src/main/resources/META-INF/services/org.opensearch.security.spi.ResourceSharingExtension
  ```
  - This file must contain a **single line** specifying the **fully qualified class name** of the plugin’s `ResourceSharingExtension` implementation, e.g.:
    ```
    org.opensearch.sample.SampleResourceSharingExtension
    ```
- **Declare** action-groups **per resource** in `resource-action-groups.yml` file:
  ```
  src/main/resources/resource-action-groups.yml
  ```
  - This file must be structured in a following way:
    ```yml
    resource_types:
      <resource-type-1>:
          <action-group-1>:
              allowed_actions:
                  - <action1>
                  - <action2>
          <action-group-2>:
              allowed_actions:
                  - <action1>
                  - <action2>

      <resource-type-2>:
          <action-group-1>:
              allowed_actions:
                  - <action1>
                  - <action2>
          <action-group-2>:
              allowed_actions:
                  - <action1>
                  - <action2>

      # ...
    ```
**NOTE**: The resource-type supplied here must match the ones supplied in each of the resource-providers declared in the ResourceSharingExtension implementation.

#### **Example resource-action-groups yml**
```yml
resource_types:
  sample-resource:
      sample_read_only:
        - "cluster:admin/sample-resource-plugin/get"

      sample_read_write:
        - "cluster:admin/sample-resource-plugin/*"

      sample_full_access:
        - "cluster:admin/sample-resource-plugin/*"
        - "cluster:admin/security/resource/share"
```
- If your plugin enabled testing with security, add the following to you node-setup for `integTest` task:
```build.gradle
integTest {
    ...
    systemProperty "resource_sharing.enabled", System.getProperty("resource_sharing.enabled")
    ...
}
...
<test-cluster-setup-task> {
    ...
    node.setting("plugins.security.system_indices.enabled", "true")
    if (System.getProperty("resource_sharing.enabled") == "true") {
        node.setting("plugins.security.experimental.resource_sharing.enabled", "true")
        node.setting("plugins.security.experimental.resource_sharing.protected_types", "[\"anomaly-detector\", \"forecaster\"]")
    }
    ...
}
```

## **3. Resource Sharing API Design**

### **Resource Sharing Index**

Each plugin receives its own sharing index, centrally managed by security plugin, which stores **resource access metadata**, mapping **resources to their access control policies**.


|**Field**  |**Type** | Description                                                                            |
|---  |---  |----------------------------------------------------------------------------------------|
|`resource_id`  |String | Unique ID of the resource within resource index.                                      |
|`created_by` |Object | Information about the user or backend role that created the resource.                  |
|`share_with` |Object | Contains multiple objects with **access-levels** as keys and access details as values. |

NOTE: **action-groups** and **access-levels** are used inter-changeably throughout this document, as they carry the same meaning in the context of this feature.

#### **`created_by`**

### This object contains details about the **creator** of the resource.

| **Field** |**Type** | Description                                                  |
|-----------|---  |--------------------------------------------------------------|
| user      |String | The username of the creator.                                 |
| tenant    |String | The tenant where resource sits. If multi-tenancy is enabled. |

**Example:**

```
"created_by": {
   "user": "darshit",
   "tenant": "some_tenant"
}
```

#### **`share_with`**

The `share_with` field **contains multiple objects**, where each **key is an action-group (e.g., `read`, `read_write`)**, and the **value is an object defining access control**.

|Scope Key  |**Type** |Description  |
|---  |---  |---  |
|<action-group> |Object |Define access level for its corresponding users, roles, and backend roles  |

**Example:**

```
"share_with": {
   "action-group1": {
      "users": ["user1", "user2"],
      "roles": ["viewer_role"],
      "backend_roles": ["data_analyst"]
   },
   "action-group2": {
      "users": ["admin_user"],
      "roles": ["editor_role"],
      "backend_roles": ["content_manager"]
   }
}
```

**NOTE**: The action-groups here are synonymous with the existing action-groups in security plugin and can be used to share/revoke resource access.

#### **Each Action-Group in `share_with`**

Each **action-group** entry contains the following access definitions:

|**Field**  |**Type** |Description  |
|---  |---  |---  |
|`users`  |Array  |List of usernames granted access under this action-group. |
|`roles`  |Array  |List of OpenSearch roles granted access under this action-group.  |
|`backend_roles`  |Array  |List of backend roles granted access under this action-group. |

**Example:**

```
"action-group1": {
   "users": ["user1", "user2"],
   "roles": ["viewer_role"],
   "backend_roles": ["data_analyst"]
}
```

### **Example Resource-Sharing Document**

```
{
   "resource_id": "model-group-123",
   "created_by": {
      "user": "darshit",
      "tenant": "some-tenant"
   },
   "share_with": {
      "action-group1": {
         "users": ["user1", "user2"],
         "roles": ["viewer_role"],
         "backend_roles": ["data_analyst"]
      },
      "action-group2": {
         "users": ["admin_user"],
         "roles": ["editor_role"],
         "backend_roles": ["content_manager"]
      }
   }
}
```

## **4a. Filtering results based on authenticated user**

When performing a search on a resource index, Security will automatically filter the results based on the logged in user without
a plugin having to be conscious of who the logged in user is. One of the goals of Resource Sharing and Authorization is to remove
reasons for why plugins must rely on [common-utils](https://github.com/opensearch-project/common-utils/) today.

In order for this implicit filtering to work, plugins must declare themselves as an `IdentityAwarePlugin` and use their assigned
subject to run privileged operations against the resource index. See [Geospatial PR](https://github.com/opensearch-project/geospatial/pull/715) for an example
of how to make the switch for system index access. In future versions of OpenSearch, it will be required for plugins to replace usages of ThreadContext.stashContext to
access system indices.

Behind-the-scenes, Security will filter the resultset based on who the authenticated user is.

To accomplish this, Security will keep track of the list of principals that a particular resource is visible to as a new field on the resource
metadata itself in your plugin's resource index.

For example:

```
{
  "name": "sharedDashboard",
  "description": "A dashboard resource that is shared with multiple principals",
  "type": "dashboard",
  "created_at": "2025-09-02T14:30:00Z",
  "attributes": {
    "category": "analytics",
    "sensitivity": "internal"
  },
  "all_shared_principals": [
    "user:resource_sharing_test_user_alice",
    "user:resource_sharing_test_user_bob",
    "role:analytics_team",
    "role:all_access",
    "role:auditor"
  ]
}
```

For some high-level pseudo code for a plugin writing an API to search or list resources:

1. Plugin will expose an API to list resources. For example `/_plugins/_reports/definitions` is an API that reporting plugin exposes to list report definitons.
2. The plugin implementing search or list, will perform a plugin system-level request to search on the resource index. In the reporting plugin example, that would be a search on `.opendistro-reports-definitions`
3. Security will apply a DLS Filter behind-the-scenes to limit the result set based on the logged in user.

For the example above, imagine the authenticated user has `username: resource_sharing_test_user_alice` and `role: analytics_team`

Resource sharing will limit the resultset to documents that have either `user:resource_sharing_test_user_alice`, `role:analytics_team` or `user:*`
in the `all_shared_principals` section. Note that `user:*` is the convention used for publicly visible.

## **4b. Using the Client for Access Control**

[`opensearch-security-spi` README.md](./spi/README.md) is a great resource to learn more about the components of SPI and how to set up.

### **Calling Access Control Methods from the ResourceSharingClient Client**
The client provides **four access control methods** for plugins. For detailed usage and implementation, refer to the [`opensearch-security-spi` README.md](./spi/README.md#available-java-apis)

### **1. `verifyAccess`**

**Check if the current user has access to a resource with provided action.**
NOTE: Security plugin offers an evaluator to evaluate resource access requests through Security Filter. This method should only be used when such evaluation is not possible.

```
void verifyAccess(String resourceId, String resourceIndex, String action, ActionListener<Boolean> listener);
```

### **2. `getAccessibleResourceIds`**

**Retrieves ids of all resources the current user has access to, regardless of the access-level.**

```
void getAccessibleResourceIds(String resourceIndex, ActionListener<Set<String>> listener);
```

### **3. `isFeatureEnabledForType`**

**Add as code-control to execute resource-sharing code only if the feature is enabled for the given type.**

```
boolean isFeatureEnabledForType(String resourceType);
```

<<<<<<< HEAD
Example usage `isFeatureEnabledForType()`:
```java
public static boolean shouldUseResourceAuthz(String resourceType) {
    var client = ResourceSharingClientAccessor.getInstance().getResourceSharingClient();
    return client != null && client.isFeatureEnabledForType(resourceType);
}
=======
### **5. `isFeatureEnabledForType`**

**Add as code-control to execute resource-sharing code only if the feature is enabled for the given type.**

```
boolean isFeatureEnabledForType(String resourceType);
>>>>>>> f2767794
```

Example usage `isFeatureEnabledForType()`:
```java
public static boolean shouldUseResourceAuthz(String resourceType) {
    var client = ResourceSharingClientAccessor.getInstance().getResourceSharingClient();
    return client != null && client.isFeatureEnabledForType(resourceType);
}
```

> For more details, refer [spi/README.md](./spi/README.md#available-java-apis)

#### **Sample Request Flow:**

```mermaid
sequenceDiagram
    participant User as User
    participant Plugin as Plugin (Resource Plugin)
    participant SPI as Security SPI (opensearch-security-spi)
    participant Security as Security Plugin (Resource Sharing)

    %% Step 1: Plugin registers itself as a Resource Plugin
    Plugin ->> Security: Registers as Resource Plugin via SPI (`ResourceSharingExtension`)
    Security -->> Plugin: Confirmation of registration

    %% Step 2: User interacts with Plugin + Security APIs
    User ->> Plugin: Request to share / revoke access / list accessible resources

    %% Alternative flow based on Security Plugin status
    alt Security Plugin Disabled

    %% For verify: return allowed
      Plugin ->> SPI: verifyAccess (noop)
      SPI -->> Plugin: Allowed
    %% For list: return 501 Not Implemented
      Plugin ->> SPI: getAccessibleResourceIds (noop)
      SPI -->> Plugin: Error 501 Not Implemented
    %% For feature enabled check: return Disabled since security is disabled
      Plugin ->> SPI: isFeatureEnabledForType (noop)
      SPI -->> Plugin: Disabled

      Plugin ->> SPI: isFeatureEnabledForType (noop)
      SPI -->> Plugin: Disabled

    else Security Plugin Enabled
    %% Step 3: Plugin calls Java APIs declared by ResourceSharingClient
<<<<<<< HEAD
      Plugin ->> SPI: Calls Java API (`verifyAccess`, `getAccessibleResourceIds`, `isFeatureEnabledForType`)
=======
      Plugin ->> SPI: Calls Java API (`verifyAccess`, `share`, `revoke`, `getAccessibleResourceIds`, `isFeatureEnabledForType`)
>>>>>>> f2767794

    %% Step 4: Request is sent to Security Plugin
      SPI ->> Security: Sends request to Security Plugin for processing

    %% Step 5: Security Plugin handles request and returns response
<<<<<<< HEAD
      Security -->> SPI: Response (Access Granted or Denied / List Resource IDs / Feature Enabled or Disabled for Resource Type)
=======
      Security -->> SPI: Response (Access Granted or Denied / Resource Shared or Revoked / List Resource IDs / Feature Enabled or Disabled for Resource Type)
>>>>>>> f2767794

    %% Step 6: Security SPI sends response back to Plugin
      SPI -->> Plugin: Passes processed response back to Plugin
    end

    %% Step 7: Plugin processes response and sends final response to User
    Plugin -->> User: Final response (Success / Error)
```

## **5. What are ActionGroups?**

This feature uses a **sharing mechanism** called **ActionGroups** to define the **level of access** granted to users for a resource. Currently, only one action group is available: `default`.

When sharing a resource, users must understand that access is tied to **API permissions**. For example, if a user has delete permissions, they can delete any resource shared with them.

By default, all `shareableResources` are private — visible only to their **owner** and **super-admins**. A resource becomes accessible to others only when explicitly shared.

> This mechanism will be more actively used once the Resource Authorization framework is implemented as a standalone feature.

### **Example: Publicly Shared Resource**

To make a resource accessible to everyone, share it with `users` entity using the wildcard `*`:

```json
{
  "share_with": {
    "default": {
      "backend_roles": ["some_backend_role"],
      "roles": ["some_role"],
      "users": ["*"]
    }
  }
}
```

This grants access to:
- **All backend roles** via `"backend_roles": ["*"]`
- **All roles** via `"roles": ["*"]`
- **All users** via `"users": ["*"]`

**The resource becomes publicly accessible to all entities.**

### **Example: Restricted/Exclusively Shared Resource**

To restrict access to specific users, roles, or backend roles:

```json
{
  "share_with": {
    "default": {
      "backend_roles": ["backend_role1"],
      "roles": ["role1"],
      "users": ["user1"]
    }
  }
}
```

This grants access only to:
- Backend role: `backend_role1`
- Role: `role1`
- User: `user1`

**The resource is accessible only to the specified entities.**


### **Example: Private Resource**

To keep a resource fully private:

```json
{
  "share_with": {}
}
```

Since no entities are listed, the resource is accessible **only by its creator and super-admins**.

**This is the default state for all new resources.**


## **6. Restrictions**
1. **Resources must be stored in a system index**, and system index protection **must be enabled**.
  - **Disabling system index protection** allows users to access resources **directly** if they have relevant index permissions.


## **7. Best Practices For Plugin Developers**
- **Declare resources properly** in the `ResourceSharingExtension`.
- **Implement DocRequest** to utilize resource access control framework.
- **Use the resource sharing client** to curb access.


### **Additional Notes**
- **Feature Flag:** These APIs are available only when `plugins.security.experimental.resource_sharing.enabled` is set to `true` in the configuration.
- **Protected Types:** These APIs will only come into effect if concerned resources are marked as protected: `plugins.security.experimental.resource_sharing.protected_types: [<type-1>, <type-2>]`.

---


## Part 2: Cluster-admin and User guide

## **1. Setup**

### **Feature Flag**
This feature is controlled by the following flag:

- **Feature flag:** `plugins.security.experimental.resource_sharing.enabled`
- **Default value:** `false`
- **How to enable?** Set the flag to `true` in the opensearch configuration:
  ```yaml
  plugins.security.experimental.resource_sharing.enabled: true
  ```
### **List protected types**

The list of protected types are controlled through following opensearch setting

- **Setting:** `plugins.security.experimental.resource_sharing.protected_types`
- **Default value:** `[]`
- **How to specify a type?** Add entries of existing types in the list:
  ```yaml
  plugins.security.experimental.resource_sharing.protected_types: [sample-resource]
  ```
NOTE: These types will be available on documentation website.

### **Dynamic Updates**

The settings described above can be dynamically updated at runtime using the OpenSearch `_cluster/settings` API.
This allows administrators to enable or disable the **Resource Sharing** feature and modify the list of **protected types** without restarting the cluster.

#### **Example 1: Enable Resource Sharing Feature**

```bash
PUT _cluster/settings
{
  "transient": {
    "plugins.security.experimental.resource_sharing.enabled": true
  }
}
```

#### **Example 2: Update Protected Types**

```bash
PUT _cluster/settings
{
  "transient": {
    "plugins.security.experimental.resource_sharing.protected_types": ["sample-resource", "ml-model"]
  }
}
```

#### **Example 3: Clear Protected Types**

```bash
PUT _cluster/settings
{
  "transient": {
    "plugins.security.experimental.resource_sharing.protected_types": []
  }
}
```

#### **Notes**

* Both settings support **dynamic updates**, meaning the changes take effect immediately without requiring a node restart.
* You can use either **transient** (temporary until restart) or **persistent** (survive restarts) settings.
* To verify the current values, use:

  ```bash
  GET _cluster/settings?include_defaults=true
  ```
* Feature toggles and protected type lists can also be modified through configuration files before cluster startup if preferred.




## **2. User Setup**

To enable users to interact with the **Resource Sharing and Access Control** feature, they must be assigned the appropriate cluster permissions along with resource-specific access.

### **Required Cluster Permissions**
Users must be assigned the following **cluster permissions** in `roles.yml`:

- **Plugin-specific cluster permissions** → Required to interact with the plugin’s APIs.

#### **Example Role Configurations**
```yaml
sample_full_access:
  cluster_permissions:
    - 'cluster:admin/sample-resource-plugin/*'

sample_read_access:
  cluster_permissions:
    - 'cluster:admin/sample-resource-plugin/get'
```

### **User Access Rules**
1. **Users must have the required cluster permissions**
- Even if a resource is shared with a user, they **cannot access it** unless they have the **plugin’s cluster permissions**.

2. **Granting plugin API permissions does not automatically grant resource access**
- A resource must be **explicitly shared** with the user.
- **Or, the user must be the resource owner.**


### **Summary**
| **Requirement** | **Description**                                                                       |
|---------------|---------------------------------------------------------------------------------------|
| **Plugin API Permissions** | Users must also have relevant plugin API cluster permissions.                         |
| **Resource Sharing** | Access is granted only if the resource is shared with the user or they are the owner. |


## **3. Migration API (cluster admins)**

The **Migration API** is a one-time utility for cluster admins to migrate legacy sharing metadata from plugin indices into the centralized **resource-sharing index** owned by the security plugin.

### `POST /_plugins/_security/api/resources/migrate`

### **Description:**
Read documents from a plugin’s index and migrate ownership and backend role-based access into the centralized sharing model.

**Request Body**

| Parameter              | Type    | Required | Description                                                                                                                                          |
|------------------------|---------|----------|------------------------------------------------------------------------------------------------------------------------------------------------------|
| `source_index`         | string  | yes      | Name of the plugin index containing the existing resource documents                                                                                  |
| `username_path`        | string  | yes      | JSON Pointer to the username field inside each document                                                                                              |
| `backend_roles_path`   | string  | yes      | JSON Pointer to the backend_roles field (must point to a JSON array)                                                                                 |
| `default_access_level` | string  | yes      | Default access level to assign migrated backend_roles. Must be one from the available action-groups for this type. See `resource-action-groups.yml`. |

**Example Request**
`POST /_plugins/_security/api/resources/migrate`
**Request Body:**
```json
{
  "source_index": ".sample_resource",
  "username_path": "/owner",
  "backend_roles_path": "/access/backend_roles",
  "default_access_level": "read_only"
}
```

**Response:**

```json
{
  "summary": "Migration complete. migrated 10; skippedNoUser 2; failed 1",
  "skippedResources": ["doc-17", "doc-22"]
}
```


## **4. Resource Sharing API**

The **Resource Sharing API** allows users (typically via OpenSearch Dashboards or REST clients) to control **who can access their resources** and at what **access level**.

A **resource owner** (i.e., the document creator) can:
- Share access with specific users, roles, or backend roles
  - Users with sufficient permission can further share or revoke access to resource
- Grant read-only or read-write permissions
- Revoke or update access

### Base Path:
```
/_plugins/_security/api/resource/share
```

### 1. `PUT /_plugins/_security/api/resource/share`

**Description:**
Creates or replaces sharing settings for a resource.

**Request Body:**

```json
{
  "resource_id": "resource-123",
  "resource_type": "my-type",
  "share_with": {
    "read_only": {
      "users": ["alice"],
      "roles": ["readers"],
      "backend_roles": ["data-readers"]
    },
    "read_write": {
      "users": ["bob"]
    }
  }
}
```

**Response:**

```json
{
  "sharing_info": {
    "resource_id": "resource-123",
    "created_by": { "username": "admin" },
    "share_with": {
      "read_only": {
        "users": ["alice"],
        "roles": ["readers"],
        "backend_roles": ["data-readers"]
      },
      "read_write": {
        "users": ["bob"]
      }
    }
  }
}
```

### 2. `PATCH /_plugins/_security/api/resource/share`

**Description:**
Updates sharing settings by **adding** or **removing** recipients at any access level. Unlike `PUT`, this is a **non-destructive** operation.

**Request Body:**

```json
{
  "resource_id": "resource-123",
  "resource_type": "my-type",
  "add": {
    "read_only": {
      "users": ["charlie"]
    }
  },
  "revoke": {
    "read_only": {
      "users": [
        "alice"
      ]
    },
    "read_write": {
      "users": [
        "bob"
      ]
    }
  }
}
```

**Response:**

```json
{
  "sharing_info": {
    "resource_id": "resource-123",
    "created_by": { "username": "admin" },
    "share_with": {
      "read_only": {
        "users": ["charlie"],
        "roles": ["readers"],
        "backend_roles": ["data-readers"]
      },
      "read_write": {}
    }
  }
}
```

#### Allowed Patch operations:
- `"add"` – Adds recipients
- `"revoke"` – Removes recipients


### 3. `GET /_plugins/_security/api/resource/share?resource_id=<id>&resource_type=<type>`

**Description:**
Retrieves the current sharing configuration for a given resource.

**Example Request:**

```
GET /_plugins/_security/api/resource/share?resource_id=resource-123&resource_type=my-type
```

**Response:**

```json
{
  "sharing_info": {
    "resource_id": "resource-123",
    "created_by": { "username": "admin" },
    "share_with": {
      "read_only": {
        "users": ["charlie"],
        "roles": ["readers"],
        "backend_roles": ["data-readers"]
      },
      "read_write": {}
    }
  }
}
```

### 4. `GET /_plugins/_security/api/resource/types`

**Description:**
Retrieves the current sharing configuration for a given resource.

**Example Request:**

```
GET /_plugins/_security/api/resource/types
```

**Response:**

```json
{
  "types": [
    {
      "type": "sample-resource",
      "action_groups": ["sample_read_only", "sample_read_write", "sample_full_access"]
    }
  ]
}
```
NOTE: `action_groups` are fetched from `resource-action-groups.yml` supplied by resource plugin.

### 5. `GET /_plugins/_security/api/resource/list?resource_type=<type>`

**Description:**
Retrieves sharing information for all records accessible to requesting user for the given resource_index.

**Example Request:**
as user `darshit`
```
GET /_plugins/_security/api/resource/list?resource_type=sample-resource
```

**Response:**

```json
{
  "resources": [
    {
      "resource_id": "1",
      "created_by":  {
        "user": "darshit",
        "tenant": "some-tenant"
      },
      "share_with": {
        "sample_read_only": {
          "users": ["craig"]
        }
      },
      "can_share": true
    }
  ]
}
```

NOTE:
- `share_with` may not be present if resource has not been shared yet
- if same request is made as user `craig`, `can_share` value for resource_id `1` will be `false` since `craig` does not have share permission.



## Who Can Use This?

| API                                             | Permission Required               | Intended User     |
|-------------------------------------------------|-----------------------------------|-------------------|
| `POST /_plugins/_security/api/resources/migrate` | REST admin or Super admin         | Cluster admin     |
| `PUT /_plugins/_security/api/resource/share`    | Resource Owner                    | Dashboards / REST |
| `PATCH /_plugins/_security/api/resource/share`  | Resource Owner / share permission | Dashboards / REST |
| `GET /_plugins/_security/api/resource/share`    | Resource Owner / read permission  | Dashboards / REST |
| `GET /_plugins/_security/api/resource/types`    | Dashboard access                  | Dashboards |
| `GET /_plugins/_security/api/resource/list`     | Dashboard access                  | Dashboards |


## When to Use

| Use Case                                                    | API                                              |
|-------------------------------------------------------------|--------------------------------------------------|
| Migrating existing plugin-specific sharing configs          | `POST /_plugins/_security/api/resources/migrate` |
| Sharing a document with another user or role                | `PUT /_plugins/_security/api/resource/share`     |
| Granting/revoking access without affecting others           | `PATCH /_plugins/_security/api/resource/share`   |
| Fetching the current sharing status of a resource           | `GET /_plugins/_security/api/resource/share`     |
| Listing resource type. Encouraged only for dashboard access | `GET /_plugins/_security/api/resource/types`     |
| Listing accessible resources in given resource index.       | `GET /_plugins/_security/api/resource/list`      |


## **5. Best Practices For Users & Admins**
- **Keep system index protection enabled** for better security.
- **Grant access only when necessary** to limit exposure.


---

## **Conclusion**
The **Resource Sharing and Access Control** feature enhances OpenSearch security by introducing an **additional layer of fine-grained access management** for plugin-defined shareableResources. While **Fine-Grained Access Control (FGAC)** is already enabled, this feature provides **even more granular control** specifically for **resource-level access** within plugins.

By implementing the **Service Provider Interface (SPI)** and following **best practices**, developers can seamlessly integrate this feature into their plugins to enforce controlled resource sharing and access management.

For detailed implementation and examples, refer to the **[sample plugin](./sample-resource-plugin/README.md)** included in the security plugin repository.

---

## **License**
This project is licensed under the **Apache 2.0 License**.

---

## **Copyright**
© OpenSearch Contributors.<|MERGE_RESOLUTION|>--- conflicted
+++ resolved
@@ -334,23 +334,6 @@
 boolean isFeatureEnabledForType(String resourceType);
 ```
 
-<<<<<<< HEAD
-Example usage `isFeatureEnabledForType()`:
-```java
-public static boolean shouldUseResourceAuthz(String resourceType) {
-    var client = ResourceSharingClientAccessor.getInstance().getResourceSharingClient();
-    return client != null && client.isFeatureEnabledForType(resourceType);
-}
-=======
-### **5. `isFeatureEnabledForType`**
-
-**Add as code-control to execute resource-sharing code only if the feature is enabled for the given type.**
-
-```
-boolean isFeatureEnabledForType(String resourceType);
->>>>>>> f2767794
-```
-
 Example usage `isFeatureEnabledForType()`:
 ```java
 public static boolean shouldUseResourceAuthz(String resourceType) {
@@ -390,26 +373,15 @@
       Plugin ->> SPI: isFeatureEnabledForType (noop)
       SPI -->> Plugin: Disabled
 
-      Plugin ->> SPI: isFeatureEnabledForType (noop)
-      SPI -->> Plugin: Disabled
-
     else Security Plugin Enabled
     %% Step 3: Plugin calls Java APIs declared by ResourceSharingClient
-<<<<<<< HEAD
       Plugin ->> SPI: Calls Java API (`verifyAccess`, `getAccessibleResourceIds`, `isFeatureEnabledForType`)
-=======
-      Plugin ->> SPI: Calls Java API (`verifyAccess`, `share`, `revoke`, `getAccessibleResourceIds`, `isFeatureEnabledForType`)
->>>>>>> f2767794
 
     %% Step 4: Request is sent to Security Plugin
       SPI ->> Security: Sends request to Security Plugin for processing
 
     %% Step 5: Security Plugin handles request and returns response
-<<<<<<< HEAD
       Security -->> SPI: Response (Access Granted or Denied / List Resource IDs / Feature Enabled or Disabled for Resource Type)
-=======
-      Security -->> SPI: Response (Access Granted or Denied / Resource Shared or Revoked / List Resource IDs / Feature Enabled or Disabled for Resource Type)
->>>>>>> f2767794
 
     %% Step 6: Security SPI sends response back to Plugin
       SPI -->> Plugin: Passes processed response back to Plugin
