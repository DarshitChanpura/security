--- conflicted
+++ resolved
@@ -3,7 +3,7 @@
 description=Provide access control related features for Elasticsearch 6
 #
 # 'version': plugin's version
-version=0.8.0.0
+version=0.9.0.0
 #
 # 'name': the plugin name
 name=opendistro_security
@@ -22,8 +22,4 @@
 # elasticsearch release. This version is checked when the plugin
 # is loaded so Elasticsearch will refuse to start in the presence of
 # plugins with the incorrect elasticsearch.version.
-<<<<<<< HEAD
-elasticsearch.version=6.7.1
-=======
-elasticsearch.version=6.6.2
->>>>>>> 4487bf45
+elasticsearch.version=6.7.1